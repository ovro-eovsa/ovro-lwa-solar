from casatasks import clearcal, ft, bandpass, applycal, flagdata, tclean, flagmanager, uvsub, gaincal, split, imstat, \
    gencal
from casatools import table, measures, componentlist, msmetadata
import math
import sys, os, time
import numpy as np
from astropy.coordinates import SkyCoord
import astropy.units as u
from astropy.wcs import WCS
from astropy.io import fits
import matplotlib.pyplot as plt
import utils,flagging,calibration,deconvolve
import flux_scaling
import logging, glob
from file_handler import File_Handler
from primary_beam import analytic_beam as beam 
import primary_beam
from generate_calibrator_model import model_generation
import generate_calibrator_model
import timeit
tb = table()
me = measures()
cl = componentlist()
msmd = msmetadata()


def do_selfcal(msfile, num_phase_cal=2, num_apcal=2, applymode='calflag', logging_level='info', caltable_folder='caltables/',
               ms_keyword='di_selfcal_time',pol='I', refant='202', niter0=1000, niter_incr=500):
    
    time1=timeit.default_timer()          
    logging.info('The plan is to do ' + str(num_phase_cal) + " rounds of phase selfcal")
    logging.info('The plan is to do ' + str(num_apcal) + " rounds of amplitude-phase selfcal")
    
    num_pol=2
    if pol=='XX,YY':
        num_pol=4

    max1 = np.zeros(num_pol)
    min1 = np.zeros(num_pol)

    niters = np.arange(num_phase_cal) * niter_incr + niter0
    
    for i in range(num_phase_cal):
        imagename = msfile[:-3] + "_self" + str(i)
        deconvolve.run_wsclean(msfile, imagename=imagename, niter=niters[i], mgain=0.9, do_automask=False, do_autothresh=False, pol=pol)
        good = utils.check_image_quality(imagename, max1, min1)
       
        print(good)
        logging.debug('Maximum pixel values are: ' + str(max1[0]) + "," + str(max1[1]))
        logging.debug('Minimum pixel values around peaks are: ' + str(min1[0]) + "," + str(min1[1]))
        if not good:
            logging.info('Dynamic range has reduced. Doing a round of flagging')
            flagdata(vis=msfile, mode='rflag', datacolumn='corrected')
            deconvolve.run_wsclean(msfile, imagename=imagename, niter=niters[i], mgain=0.9, do_automask=False, do_autothresh=False, pol=pol)
            
            good = utils.check_image_quality(imagename, max1, min1,reorder=False)
            
            print(good)
            logging.debug('Maximum pixel values are: ' + str(max1[0]) + "," + str(max1[1]))
            logging.debug('Minimum pixel values around peaks are: ' + str(min1[0]) + "," + str(min1[1]))
            if not good:
                logging.info('Flagging could not solve the issue. Restoring flags, applying last good solutions.')
                utils.restore_flag(msfile)
                logging.debug('Restoring flags')
                os.system("rm -rf " + imagename + "-*.fits")
                caltable = msfile[:-3] + "_self" + str(i - 1) + ".gcal"
                os.system("rm -rf " + caltable)
                imagename = msfile[:-3] + "_self" + str(i - 2)
                caltable = imagename + ".gcal"
                if os.path.isdir(caltable):
                    logging.info("Applying " + caltable)
                    applycal(vis=msfile, gaintable=caltable, calwt=[False], applymode=applymode)
                    os.system("cp -r " + caltable + " " + caltable_folder)
                else:
                    logging.warning("No caltable found. Setting corrected data to DATA")
                    clearcal(msfile)
                return good
        logging.debug("Finding gain solutions and writing in into " + imagename + ".gcal")
        time1=timeit.default_timer()
        gaincal(vis=msfile, caltable=imagename + ".gcal", uvrange=">10lambda",
                calmode='p', solmode='L1R', rmsthresh=[10, 8, 6], refant=refant)
        time2=timeit.default_timer()
        logging.debug('Solving for selfcal gain solutions took {0:.1f} s'.format(time2-time1))
        utils.put_keyword(imagename + ".gcal", ms_keyword, utils.get_keyword(msfile, ms_keyword))
        if logging_level == 'debug' or logging_level == 'DEBUG':
            utils.get_flagged_solution_num(imagename + ".gcal")
        logging.debug("Applying solutions")
        time1=timeit.default_timer()
        applycal(vis=msfile, gaintable=imagename + ".gcal", calwt=[False], applymode=applymode)
        time2=timeit.default_timer()
        logging.debug('Apply selfcal gain solutions took {0:.1f} s'.format(time2-time1))

    logging.info("Phase self-calibration finished successfully")

    if num_phase_cal > 0:
        final_phase_caltable = imagename + ".gcal"
    else:
        final_phase_caltable = ''
    for i in range(num_phase_cal, num_phase_cal + num_apcal):
        imagename = msfile[:-3] + "_self" + str(i)
        deconvolve.run_wsclean(msfile, imagename=imagename, niter=np.max(niters) + (i+1) * niter_incr, mgain=0.9, do_automask=False, do_autothresh=False, pol=pol)
        
        good = utils.check_image_quality(imagename, max1, min1)
        
        logging.debug('Maximum pixel values are: ' + str(max1[0]) + "," + str(max1[1]))
        logging.debug('Minimum pixel values around peaks are: ' + str(min1[0]) + "," + str(min1[1]))
        if not good:
            logging.info('Dynamic range has reduced. Doing a round of flagging')
            flagdata(vis=msfile, mode='rflag', datacolumn='corrected')
            deconvolve.run_wsclean(msfile, imagename=imagename, niter=np.max(niters), mgain=0.9, do_automask=False, do_autothresh=False, pol=pol)
            
            good = utils.check_image_quality(imagename, max1, min1, reorder=False)
            
            print(good)
            if not good:
                logging.info('Flagging could not solve the issue. Restoring flags, applying last good solutions.')
                utils.restore_flag(msfile)
                os.system("rm -rf " + imagename + "-*.fits")
                caltable = msfile[:-3] + "_self" + str(i - 1) + "_ap_over_p.gcal"
                os.system("rm -rf " + caltable)
                imagename = msfile[:-3] + "_self" + str(i - 2)
                caltable = imagename + "_ap_over_p.gcal"
                if os.path.isdir(caltable):
                    logging.info("Applying " + caltable + " and " + final_phase_caltable)
                    if num_phase_cal > 0:
                        applycal(vis=msfile, gaintable=[caltable, final_phase_caltable], calwt=[False, False],
                                 applymode=applymode)
                        os.system("cp -r " + final_phase_caltable + " " + caltable_folder)
                    else:
                        applycal(vis=msfile, gaintable=[caltable], calwt=[False, False], applymode=applymode)
                    os.system("cp -r " + caltable + " " + caltable_folder)

                else:
                    logging.warning("No good aplitude-phase selfcal solution found.")
                    if num_phase_cal > 0:
                        logging.info("Applying " + final_phase_caltable)
                        applycal(vis=msfile, gaintable=[final_phase_caltable], calwt=[False], applymode=applymode)
                        os.system("cp -r " + final_phase_caltable + " " + caltable_folder)
                    else:
                        logging.warning("No caltable found. Setting corrected data to DATA")
                        clearcal(msfile)
                return good
        caltable = imagename + "_ap_over_p.gcal"

        gaincal(vis=msfile, caltable=caltable, uvrange=">10lambda",
                calmode='ap', solnorm=True, normtype='median', solmode='L1R',
                rmsthresh=[10, 8, 6], gaintable=final_phase_caltable, refant=refant)
        utils.put_keyword(caltable, ms_keyword, utils.get_keyword(msfile, ms_keyword))
        if logging_level == 'debug' or logging_level == 'DEBUG':
            utils.get_flagged_solution_num(imagename + "_ap_over_p.gcal")
        applycal(vis=msfile, gaintable=[caltable, final_phase_caltable], calwt=[False, False], applymode=applymode)
        if i == num_phase_cal:
            flagdata(vis=msfile, mode='rflag', datacolumn='corrected')
    logging.debug('Flagging on the residual')
    flagdata(vis=msfile, mode='rflag', datacolumn='residual')
    if num_apcal>0:
    	os.system("cp -r " + caltable + " " + caltable_folder)
    os.system("cp -r " + final_phase_caltable + " " + caltable_folder)
    time2=timeit.default_timer()
    logging.debug("Time taken for selfcal: "+str(time2-time1)+"seconds")
    return True


def do_fresh_selfcal(solar_ms, num_phase_cal=3, num_apcal=5, logging_level='info',pol='I', refant='202', niter0=600, niter_incr=200):
    """
    Do fresh self-calibration if no self-calibration tables are found
    :param solar_ms: input solar visibility
    :param num_phase_cal: (maximum) rounds of phase-only selfcalibration. Default to 3
    :param num_apcal: (maximum) rounds of ampitude and phase selfcalibration. Default to 5
    :param logging_level: type of logging, default to "info"
    :return: N/A
    """
    logging.info('Starting to do direction independent Stokes I selfcal')
    success = do_selfcal(solar_ms, num_phase_cal=num_phase_cal, num_apcal=num_apcal, logging_level=logging_level, pol=pol, 
            refant=refant, niter0=niter0, niter_incr=niter_incr)
    if not success:
#TODO Understand why this step is needed
        logging.info('Starting fresh selfcal as DR decreased significantly')
        clearcal(solar_ms)
        success = do_selfcal(solar_ms, num_phase_cal=num_phase_cal, num_apcal=num_apcal, logging_level=logging_level, pol=pol, 
                refant=refant, niter0=niter0, niter_incr=niter_incr)
    return

def convert_caltables_for_fast_vis(solar_ms,calib_ms,caltables):
    fast_caltables=[]
    for caltb in caltables:
        fast_caltables.append(calibration.make_fast_caltb_from_slow(calib_ms, solar_ms, caltb))
    return fast_caltables
    

<<<<<<< HEAD
def DI_selfcal(solar_ms, solint_full_selfcal=14400, solint_partial_selfcal=3600, caltable_folder = 'caltables/',
               full_di_selfcal_rounds=[1,1], partial_di_selfcal_rounds=[1, 1], logging_level='info', pol='I', refant='202',
               niter0=1000, niter_incr=500, do_fluxscaling=False):
=======
def DI_selfcal(solar_ms, solint_full_selfcal=14400, solint_partial_selfcal=3600,
               full_di_selfcal_rounds=[1,1], partial_di_selfcal_rounds=[1, 1], logging_level='info',pol='I',\
               fast_vis=False,calib_ms=None):
>>>>>>> 01bd52f0
    """
    Directional-independent self-calibration (full sky)
    :param solar_ms: input solar visibility
    :param solint_full_selfcal: interval for doing full self-calibration in seconds. Default to 4 hours
    :param solint_partial_selfcal: interval for doing partial self-calibration in seconds. Default to 1 hour.
    :param full_di_selfcal_rounds: [rounds of phase-only selfcal, rounds of amp-phase selfcal]
            for full selfcalibration runs
    :param partial_di_selfcal_rounds: [rounds of phase-only selfcal, rounds of amp-phase selfcal]
            for partial selfcalibration runs
    :param logging_level: level of logging
    :return: N/A
    """

    solar_ms1 = solar_ms[:-3] + "_selfcalibrated.ms"
    if os.path.isdir(solar_ms1) == True:
        return solar_ms1
    
    if fast_vis==True:
        applymode='calonly'
    else:
        applymode='calflag'
        
    sep = 100000000
    prior_selfcal = False
    caltables = []

    mstime = utils.get_time_from_name(solar_ms)
    mstime_str = utils.get_timestr_from_name(solar_ms)
    msfreq_str = utils.get_freqstr_from_name(solar_ms)

    caltables = glob.glob(caltable_folder + "/*" + msfreq_str + "*.gcal")
    if len(caltables) != 0:
        prior_selfcal = True

    if prior_selfcal:
        dd_cal = glob.glob(caltable_folder + "/*" + msfreq_str + "*sun_only*.gcal")
        di_cal = [cal for cal in caltables if cal not in dd_cal]
        print(di_cal)
        selfcal_time = utils.get_selfcal_time_to_apply(solar_ms, di_cal)
        print(selfcal_time)

        caltables = glob.glob(caltable_folder + "/" + selfcal_time + "*" + msfreq_str + "*.gcal")
        dd_cal = glob.glob(caltable_folder + "/" + selfcal_time +  "*" + msfreq_str + "*sun_only*.gcal")
        di_cal = [cal for cal in caltables if cal not in dd_cal]

        if len(di_cal) != 0:
            di_selfcal_time_str, success = utils.get_keyword(di_cal[0], 'di_selfcal_time', return_status=True)
            print(di_selfcal_time_str, success)
            if success:
                di_selfcal_time = utils.get_time_from_name(di_selfcal_time_str)

                sep = abs((di_selfcal_time - mstime).value * 86400)  ### in seconds
                
                if fast_vis==True:
                    if calib_ms:
                        di_cal=convert_caltables_for_fast_vis(solar_ms,calib_ms,di_cal)
                    else:
                        raise RuntimeError("Supplying a calibration MS is mandatory for imaging fast visibilities")

<<<<<<< HEAD
=======
                applycal(solar_ms, gaintable=di_cal, calwt=[False] * len(di_cal),applymode=applymode)
                flagdata(vis=solar_ms, mode='rflag', datacolumn='corrected')

>>>>>>> 01bd52f0
                if sep < solint_partial_selfcal:
                    logging.info('Seperation is shorter than the partial solint, skipping all direction independent selfcal')
                    logging.info('Applying gaintables from ' + di_selfcal_time_str)
                    applycal(solar_ms, gaintable=di_cal, calwt=[False] * len(di_cal))
                    flagdata(vis=solar_ms, mode='rflag', datacolumn='corrected')
                    success = utils.put_keyword(solar_ms, 'di_selfcal_time', di_selfcal_time_str, return_status=True)

                elif sep > solint_partial_selfcal and sep < solint_full_selfcal:
                    # Partical selfcal does one additional round of ap self-calibration
                    logging.info('Seperation is shorter than the full solint, skipping phase-only selfcal')
                    logging.info(
                        'Starting to do direction independent Stokes I selfcal after applying ' + di_selfcal_time_str)
                    applycal(solar_ms, gaintable=di_cal, calwt=[False] * len(di_cal))
                    success = utils.put_keyword(solar_ms, 'di_selfcal_time', mstime_str, return_status=True)
                    flagdata(vis=solar_ms, mode='rflag', datacolumn='corrected')
                    success = do_selfcal(solar_ms, num_phase_cal=0,
                                         num_apcal=partial_di_selfcal_rounds[1], logging_level=logging_level, pol=pol, refant=refant, 
                                         niter0=niter0, niter_incr=niter_incr)
                    datacolumn = 'corrected'
                else:
                    success = utils.put_keyword(solar_ms, 'di_selfcal_time', mstime_str, return_status=True)
                    logging.info('Seperation is longer than the full solint, doing fresh direction independent selfcal')
                    logging.info(
                        'Starting to do direction independent Stokes I selfcal after applying ' + di_selfcal_time_str)
                    do_fresh_selfcal(solar_ms, num_phase_cal=full_di_selfcal_rounds[0],
                                     num_apcal=full_di_selfcal_rounds[1], logging_level=logging_level, pol=pol, refant=refant)
                    if success == False:
                        clearcal(solar_ms)
                        success = do_selfcal(solar_ms, logging_level=logging_level,pol=pol, refant=refant, niter0=niter0, niter_incr=niter_incr)
            else:
                success = utils.put_keyword(solar_ms, 'di_selfcal_time', mstime_str, return_status=True)
                logging.info(
                    'Starting to do direction independent Stokes I selfcal as I failed to retrieve the keyword for DI selfcal')
                do_fresh_selfcal(solar_ms, num_phase_cal=full_di_selfcal_rounds[0],
                                 num_apcal=full_di_selfcal_rounds[1], logging_level=logging_level, pol=pol, refant=refant)
        else:
            success = utils.put_keyword(solar_ms, 'di_selfcal_time', mstime_str, return_status=True)
            logging.info(
                'Starting to do direction independent Stokes I selfcal as mysteriously I did not find a suitable caltable')
            do_fresh_selfcal(solar_ms, num_phase_cal=full_di_selfcal_rounds[0],
                             num_apcal=full_di_selfcal_rounds[1], logging_level=logging_level, pol=pol, refant=refant)
    else:
<<<<<<< HEAD
        success = utils.put_keyword(solar_ms, 'di_selfcal_time', mstime_str, return_status=True)
        logging.info('I do not find any existing selfcal tables. Starting to do fresh direction independent Stokes I selfcal')
        do_fresh_selfcal(solar_ms, num_phase_cal=full_di_selfcal_rounds[0],
                         num_apcal=full_di_selfcal_rounds[1], logging_level=logging_level, pol=pol, refant=refant)
    
    solar_ms_slfcaled = solar_ms[:-3] + "_selfcalibrated.ms"
    if do_fluxscaling:
        logging.info('Doing a flux scaling using background strong sources')
        fc=flux_scaling.flux_scaling(vis=solar_ms, min_beam_val=0.1, pol=pol)
        fc.correct_flux_scaling()
        logging.info('Splitted the selfcalibrated MS into a file named ' + solar_ms[:-3] + "_selfcalibrated.ms")
        split(vis=solar_ms, outputvis=solar_ms_slfcaled, datacolumn='data')
    else:
        logging.info('Splitted the selfcalibrated MS into a file named ' + solar_ms[:-3] + "_selfcalibrated.ms")
        split(vis=solar_ms, outputvis=solar_ms_slfcaled, datacolumn='corrected')

=======
        if fast_vis==False:
            success = utils.put_keyword(solar_ms, 'di_selfcal_time', mstime_str, return_status=True)
            logging.info('Starting to do direction independent Stokes I selfcal')
            do_fresh_selfcal(solar_ms, num_phase_cal=full_di_selfcal_rounds[0],
                             num_apcal=full_di_selfcal_rounds[1], logging_level=logging_level,pol=pol)
        else:
            logging.warning("DD selfcal caltable not found. Proceed with caution.")
            solar_ms_slfcaled = solar_ms[:-3] + "_selfcalibrated.ms"
            os.system("cp -r "+solar_ms+" "+solar_ms_slfcaled)
    
    if fast_vis==True:
        time1=timeit.default_timer()
        logging.info('Doing a flux scaling using background strong sources')
        fc=flux_scaling.flux_scaling(vis=solar_ms,min_beam_val=0.1,pol=pol,fast_vis=fast_vis,calib_ms=calib_ms)
        fc.correct_flux_scaling()
        time2=timeit.default_timer()
        logging.info("Time taken for fluxscaling: "+str(time2-time1)+"seconds") 

        logging.info('Splitted the selfcalibrated MS into a file named ' + solar_ms[:-3] + "_selfcalibrated.ms")

        solar_ms_slfcaled = solar_ms[:-3] + "_selfcalibrated.ms"
        split(vis=solar_ms, outputvis=solar_ms_slfcaled, datacolumn='data')
>>>>>>> 01bd52f0
    return solar_ms_slfcaled


def DD_selfcal(solar_ms, solint_full_selfcal=1800, solint_partial_selfcal=600, caltable_folder='caltables/',
               full_dd_selfcal_rounds=[3, 5], partial_dd_selfcal_rounds=[1, 1],
<<<<<<< HEAD
               logging_level='info', pol='I', refant='202', niter0=1000, niter_incr=500):
=======
               logging_level='info',pol='I', fast_vis=False,calib_ms=None):
>>>>>>> 01bd52f0
    """
    Directional-dependent self-calibration on the Sun only
    :param solar_ms: input solar visibility
    :param solint_full_selfcal: interval for doing full self-calibration in seconds. Default to 30 min
    :param solint_partial_selfcal: interval for doing partial self-calibration in seconds. Default to 10 min.
    :param full_dd_selfcal_rounds: [rounds of phase-only selfcal, rounds of amp-phase selfcal]
            for full selfcalibration runs
    :param partial_dd_selfcal_rounds: [rounds of phase-only selfcal, rounds of amp-phase selfcal]
            for partial selfcalibration runs
    :param logging_level: level of logging
    :return: N/A
    """

    solar_ms1 = solar_ms[:-3] + "_sun_selfcalibrated.ms"
    if os.path.isdir(solar_ms1):
        return solar_ms1

    
    mstime = utils.get_time_from_name(solar_ms)
    mstime_str = utils.get_timestr_from_name(solar_ms)
    msfreq_str = utils.get_freqstr_from_name(solar_ms)
    
    selfcal_time = utils.get_selfcal_time_to_apply(solar_ms, glob.glob(caltable_folder + "/*" + msfreq_str + "*.gcal"))
    
    sep = 100000000
    prior_selfcal = False

    caltables = glob.glob(caltable_folder + selfcal_time + "*" + msfreq_str + "*sun_only*.gcal")

    if len(caltables) != 0:
        prior_selfcal = True

    if prior_selfcal:
        dd_selfcal_time_str, success = utils.get_keyword(caltables[0], 'dd_selfcal_time', return_status=True)

        if success:
            dd_selfcal_time = utils.get_time_from_name(dd_selfcal_time_str)

            sep = abs((dd_selfcal_time - mstime).value * 86400)  ### in seconds
            
            if fast_vis==True:
                    if calib_ms:
                        caltables=convert_caltables_for_fast_vis(solar_ms,calib_ms,caltables)
                    else:
                        raise RuntimeError("Supplying a calibration MS is mandatory for imaging fast visibilities")

            applycal(solar_ms, gaintable=caltables, calwt=[False] * len(caltables), applymode='calonly')
            flagdata(vis=solar_ms, mode='rflag', datacolumn='corrected')

            if sep < solint_partial_selfcal:
                logging.info('No direction dependent Stokes I selfcal after applying ' + dd_selfcal_time_str)
                success = utils.put_keyword(solar_ms, 'dd_selfcal_time', dd_selfcal_time_str, return_status=True)

            elif sep > solint_partial_selfcal and sep < solint_full_selfcal:
                success = utils.put_keyword(solar_ms, 'dd_selfcal_time', mstime_str, return_status=True)
                logging.info(
                    'Starting to do direction dependent Stokes I selfcal after applying ' + dd_selfcal_time_str)
                success = do_selfcal(solar_ms, num_phase_cal=partial_dd_selfcal_rounds[0],
                                     num_apcal=partial_dd_selfcal_rounds[1], applymode='calonly',
                                     logging_level=logging_level, ms_keyword='dd_selfcal_time', pol=pol, refant=refant, niter0=niter0, niter_incr=niter_incr)
                datacolumn = 'corrected'


            else:
                success = utils.put_keyword(solar_ms, 'dd_selfcal_time', mstime_str, return_status=True)
                logging.info(
                    'Starting to do direction dependent Stokes I selfcal after applying ' + dd_selfcal_time_str)
                success = do_selfcal(solar_ms, num_phase_cal=full_dd_selfcal_rounds[0],
                                     num_apcal=full_dd_selfcal_rounds[1], applymode='calonly',
                                     logging_level=logging_level, ms_keyword='dd_selfcal_time', pol=pol, refant=refant, niter0=niter0, niter_incr=niter_incr)
                datacolumn = 'corrected'
        else:
            success = utils.put_keyword(solar_ms, 'dd_selfcal_time', mstime_str, return_status=True)
            logging.info(
                'Starting to do direction dependent Stokes I selfcal as I failed to retrieve the keyword for DD selfcal')
            success = do_selfcal(solar_ms, num_phase_cal=full_dd_selfcal_rounds[0],
                                 num_apcal=full_dd_selfcal_rounds[1], applymode='calonly',
                                 logging_level=logging_level, ms_keyword='dd_selfcal_time', pol=pol, refant=refant, niter0=niter0, niter_incr=niter_incr)



    else:
<<<<<<< HEAD
        success = utils.put_keyword(solar_ms, 'dd_selfcal_time', mstime_str, return_status=True)
        logging.info('Starting to do direction dependent Stokes I selfcal')
        success = do_selfcal(solar_ms, num_phase_cal=full_dd_selfcal_rounds[0], num_apcal=full_dd_selfcal_rounds[1],
                             applymode='calonly', logging_level=logging_level,
                             ms_keyword='dd_selfcal_time', pol=pol, refant=refant, niter0=niter0, niter_incr=niter_incr)

    logging.info('Splitted the selfcalibrated MS into a file named ' + solar_ms[:-3] + "_sun_selfcalibrated.ms")

    split(vis=solar_ms, outputvis=solar_ms[:-3] + "_sun_selfcalibrated.ms")
=======
        if fast_vis==False:
            success = utils.put_keyword(solar_ms, 'dd_selfcal_time', mstime_str, return_status=True)
            logging.info('Starting to do direction dependent Stokes I selfcal')
            success = do_selfcal(solar_ms, num_phase_cal=full_dd_selfcal_rounds[0], num_apcal=full_dd_selfcal_rounds[1],
                                 applymode='calonly', logging_level=logging_level,
                                 ms_keyword='dd_selfcal_time',pol=pol)
        else:
            logging.warning("DD selfcal caltable not found. Proceed with caution.")
            os.system("cp -r "+solar_ms+" "+solar_ms[:-3] + "_sun_selfcalibrated.ms")
    
    if fast_vis==False or prior_selfcal:      
        logging.info('Splitted the selfcalibrated MS into a file named ' + solar_ms[:-3] + "_sun_selfcalibrated.ms")
        split(vis=solar_ms, outputvis=solar_ms[:-3] + "_sun_selfcalibrated.ms")
        
>>>>>>> 01bd52f0
    solar_ms = solar_ms[:-3] + "_sun_selfcalibrated.ms"
    return solar_ms<|MERGE_RESOLUTION|>--- conflicted
+++ resolved
@@ -188,15 +188,9 @@
     return fast_caltables
     
 
-<<<<<<< HEAD
-def DI_selfcal(solar_ms, solint_full_selfcal=14400, solint_partial_selfcal=3600, caltable_folder = 'caltables/',
+def DI_selfcal(solar_ms, solint_full_selfcal=14400, solint_partial_selfcal=3600, caltable_folder = 'caltables/', calib_ms=None,
                full_di_selfcal_rounds=[1,1], partial_di_selfcal_rounds=[1, 1], logging_level='info', pol='I', refant='202',
-               niter0=1000, niter_incr=500, do_fluxscaling=False):
-=======
-def DI_selfcal(solar_ms, solint_full_selfcal=14400, solint_partial_selfcal=3600,
-               full_di_selfcal_rounds=[1,1], partial_di_selfcal_rounds=[1, 1], logging_level='info',pol='I',\
-               fast_vis=False,calib_ms=None):
->>>>>>> 01bd52f0
+               fast_vis=False, niter0=1000, niter_incr=500, do_fluxscaling=False):
     """
     Directional-independent self-calibration (full sky)
     :param solar_ms: input solar visibility
@@ -256,12 +250,9 @@
                     else:
                         raise RuntimeError("Supplying a calibration MS is mandatory for imaging fast visibilities")
 
-<<<<<<< HEAD
-=======
-                applycal(solar_ms, gaintable=di_cal, calwt=[False] * len(di_cal),applymode=applymode)
+                applycal(solar_ms, gaintable=di_cal, calwt=[False] * len(di_cal), applymode=applymode)
                 flagdata(vis=solar_ms, mode='rflag', datacolumn='corrected')
 
->>>>>>> 01bd52f0
                 if sep < solint_partial_selfcal:
                     logging.info('Seperation is shorter than the partial solint, skipping all direction independent selfcal')
                     logging.info('Applying gaintables from ' + di_selfcal_time_str)
@@ -304,11 +295,15 @@
             do_fresh_selfcal(solar_ms, num_phase_cal=full_di_selfcal_rounds[0],
                              num_apcal=full_di_selfcal_rounds[1], logging_level=logging_level, pol=pol, refant=refant)
     else:
-<<<<<<< HEAD
-        success = utils.put_keyword(solar_ms, 'di_selfcal_time', mstime_str, return_status=True)
-        logging.info('I do not find any existing selfcal tables. Starting to do fresh direction independent Stokes I selfcal')
-        do_fresh_selfcal(solar_ms, num_phase_cal=full_di_selfcal_rounds[0],
-                         num_apcal=full_di_selfcal_rounds[1], logging_level=logging_level, pol=pol, refant=refant)
+        if not fast_vis:
+            success = utils.put_keyword(solar_ms, 'di_selfcal_time', mstime_str, return_status=True)
+            logging.info('I do not find any existing selfcal tables. Starting to do fresh direction independent Stokes I selfcal')
+            do_fresh_selfcal(solar_ms, num_phase_cal=full_di_selfcal_rounds[0],
+                             num_apcal=full_di_selfcal_rounds[1], logging_level=logging_level, pol=pol, refant=refant)
+        else:
+            logging.warning("DD selfcal caltable not found. Proceed with caution.")
+            solar_ms_slfcaled = solar_ms[:-3] + "_selfcalibrated.ms"
+            os.system("cp -r "+solar_ms+" "+solar_ms_slfcaled)
     
     solar_ms_slfcaled = solar_ms[:-3] + "_selfcalibrated.ms"
     if do_fluxscaling:
@@ -321,40 +316,21 @@
         logging.info('Splitted the selfcalibrated MS into a file named ' + solar_ms[:-3] + "_selfcalibrated.ms")
         split(vis=solar_ms, outputvis=solar_ms_slfcaled, datacolumn='corrected')
 
-=======
-        if fast_vis==False:
-            success = utils.put_keyword(solar_ms, 'di_selfcal_time', mstime_str, return_status=True)
-            logging.info('Starting to do direction independent Stokes I selfcal')
-            do_fresh_selfcal(solar_ms, num_phase_cal=full_di_selfcal_rounds[0],
-                             num_apcal=full_di_selfcal_rounds[1], logging_level=logging_level,pol=pol)
-        else:
-            logging.warning("DD selfcal caltable not found. Proceed with caution.")
-            solar_ms_slfcaled = solar_ms[:-3] + "_selfcalibrated.ms"
-            os.system("cp -r "+solar_ms+" "+solar_ms_slfcaled)
-    
-    if fast_vis==True:
-        time1=timeit.default_timer()
+    if fast_vis and do_fluxscaling:
         logging.info('Doing a flux scaling using background strong sources')
-        fc=flux_scaling.flux_scaling(vis=solar_ms,min_beam_val=0.1,pol=pol,fast_vis=fast_vis,calib_ms=calib_ms)
+        fc=flux_scaling.flux_scaling(vis=solar_ms, min_beam_val=0.1, pol=pol, fast_vis=fast_vis, calib_ms=calib_ms)
         fc.correct_flux_scaling()
-        time2=timeit.default_timer()
-        logging.info("Time taken for fluxscaling: "+str(time2-time1)+"seconds") 
-
         logging.info('Splitted the selfcalibrated MS into a file named ' + solar_ms[:-3] + "_selfcalibrated.ms")
 
         solar_ms_slfcaled = solar_ms[:-3] + "_selfcalibrated.ms"
         split(vis=solar_ms, outputvis=solar_ms_slfcaled, datacolumn='data')
->>>>>>> 01bd52f0
+
     return solar_ms_slfcaled
 
 
-def DD_selfcal(solar_ms, solint_full_selfcal=1800, solint_partial_selfcal=600, caltable_folder='caltables/',
+def DD_selfcal(solar_ms, solint_full_selfcal=1800, solint_partial_selfcal=600, caltable_folder='caltables/', calib_ms=None,
                full_dd_selfcal_rounds=[3, 5], partial_dd_selfcal_rounds=[1, 1],
-<<<<<<< HEAD
-               logging_level='info', pol='I', refant='202', niter0=1000, niter_incr=500):
-=======
-               logging_level='info',pol='I', fast_vis=False,calib_ms=None):
->>>>>>> 01bd52f0
+               logging_level='info', pol='I', refant='202', niter0=1000, niter_incr=500, fast_vis=False):
     """
     Directional-dependent self-calibration on the Sun only
     :param solar_ms: input solar visibility
@@ -437,31 +413,18 @@
 
 
     else:
-<<<<<<< HEAD
-        success = utils.put_keyword(solar_ms, 'dd_selfcal_time', mstime_str, return_status=True)
-        logging.info('Starting to do direction dependent Stokes I selfcal')
-        success = do_selfcal(solar_ms, num_phase_cal=full_dd_selfcal_rounds[0], num_apcal=full_dd_selfcal_rounds[1],
-                             applymode='calonly', logging_level=logging_level,
-                             ms_keyword='dd_selfcal_time', pol=pol, refant=refant, niter0=niter0, niter_incr=niter_incr)
-
-    logging.info('Splitted the selfcalibrated MS into a file named ' + solar_ms[:-3] + "_sun_selfcalibrated.ms")
-
-    split(vis=solar_ms, outputvis=solar_ms[:-3] + "_sun_selfcalibrated.ms")
-=======
-        if fast_vis==False:
+        if not fast_vis:
             success = utils.put_keyword(solar_ms, 'dd_selfcal_time', mstime_str, return_status=True)
             logging.info('Starting to do direction dependent Stokes I selfcal')
             success = do_selfcal(solar_ms, num_phase_cal=full_dd_selfcal_rounds[0], num_apcal=full_dd_selfcal_rounds[1],
                                  applymode='calonly', logging_level=logging_level,
-                                 ms_keyword='dd_selfcal_time',pol=pol)
+                                 ms_keyword='dd_selfcal_time', pol=pol, refant=refant, niter0=niter0, niter_incr=niter_incr)
         else:
             logging.warning("DD selfcal caltable not found. Proceed with caution.")
             os.system("cp -r "+solar_ms+" "+solar_ms[:-3] + "_sun_selfcalibrated.ms")
-    
-    if fast_vis==False or prior_selfcal:      
+    if not fast_vis or prior_selfcal:
         logging.info('Splitted the selfcalibrated MS into a file named ' + solar_ms[:-3] + "_sun_selfcalibrated.ms")
         split(vis=solar_ms, outputvis=solar_ms[:-3] + "_sun_selfcalibrated.ms")
-        
->>>>>>> 01bd52f0
+
     solar_ms = solar_ms[:-3] + "_sun_selfcalibrated.ms"
     return solar_ms