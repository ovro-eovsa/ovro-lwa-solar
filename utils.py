import os,sys
from astropy.time import Time
from astropy.io import fits
from casatools import image,table,msmetadata
import numpy as np
<<<<<<< HEAD
from astropy.time import Time
import glob

def list_msfiles(filepath='20230318/'):
    """
    Find measurement sets across all lwacalim nodes under a file path.
    Return a list of dictionary containing their path, name, time, and frequency information
    :param filepath: path relative to /data0x/
    :return msfiles: a list of dictionary containing all ms files with path, name, time, and frequency
    """
    msfiles = []
    for i in range(1, 8):
        out = os.popen('ssh lwacalim0{0:d} ls /data0{1:d}/{2:s}/'.format(i, i, filepath)).read()
        names = out.split('\n')[:-1]
        for n in names:
            if n[-6:] == 'MHz.ms':
                pathstr = 'lwacalim0{0:d}:/data0{1:d}/20230318/{2:s}'.format(i, i, n)
                tmpstr = n[:15].replace('_', 'T')
                timestr = tmpstr[:4] + '-' + tmpstr[4:6] + '-' + tmpstr[6:11] + ':' + tmpstr[11:13] + ':' + tmpstr[13:]
                freqstr = n[16:21]
                msfiles.append({'path': pathstr, 'name': n, 'time': timestr, 'freq': freqstr})
    return msfiles
=======
import logging,glob
>>>>>>> 7c3d3f9b

def get_image_data(imagename):
     if os.path.isfile(imagename):
        data=np.squeeze(fits.getdata(imagename))       
     elif os.path.isdir(imagename):
        ia=image()
        ia.open(imagename)
        data=ia.getchunk()
        ia.close()
        data=np.squeeze(data)
     else:
        raise RuntimeError("Image does not exist")
     return data
    
def get_image_maxmin(imagename,local=True):
    data=get_image_data(imagename)
    maxval=np.nanmax(data)
    if local==True:
        maxpos=np.where(abs(data-maxval)<1e-5)
        max1=data[maxpos][0]
        min1=np.nanmin(data[maxpos[0][0]-100:maxpos[0][0]+100,\
                maxpos[1][0]-100:maxpos[1][0]+100])
    
        return max1,min1
    else:
        minval=np.nanmin(data)
    return maxval,minval
        
def check_image_quality(imagename,max1,min1,reorder=True):
        if max1[0]==0:
            max1[0],min1[0]=get_image_maxmin(imagename)
            print (max1,min1)
        else:
            if reorder==True and max1[1]>0.001:
                max1[0],min1[0]=max1[1],min1[1]
            max1[1],min1[1]=get_image_maxmin(imagename)
            
            DR1=max1[0]/abs(min1[0])
            DR2=max1[1]/abs(min1[1])
            print (DR1,DR2)
            if (DR1-DR2)/DR2>0.2:
                ### if max decreases by more than 20 percent 
                    ## absolute value of minimum increases by more than 20 percent
                if min1[1]<0:
                    return False
        return True
         
     
def restore_flag(msfile):
    from casatasks import flagmanager
    flag_tables=flagmanager(msfile)
    keys=flag_tables.keys()
    last_flagtable=flag_tables[len(keys)-2]['name']  #### last key is MS. 
    flagmanager(vis=msfile,mode='restore',versionname=last_flagtable)
    flagmanager(vis=msfile,mode='delete',versionname=last_flagtable)           
    return
<<<<<<< HEAD

=======
    
def get_flagged_solution_num(caltable):
    tb=table()
    tb.open(caltable)
    flag=tb.getcol('FLAG')
    tb.close()
    shape=flag.shape
    for i in range(shape[1]):
        num_solutions_flagged=np.where(flag[:,i,:]==True)
        if shape[1]==1:
            logging.debug(str(len(num_solutions_flagged[0]))+" flagged out of "+str(shape[0]*shape[2]))
        else:
            logging.debug(str(len(num_solutions_flagged[0]))+" flagged out of "+str(shape[0]*shape[2])+" in channel "+str(i))
    return         
    
def get_strong_source_list():
    srcs = [{'label': 'CasA', 'position': 'J2000 23h23m24s +58d48m54s','flux': '16530', 'alpha': -0.72},
            {'label': 'CygA', 'position': 'J2000 19h59m28.35663s +40d44m02.0970s','flux': '16300', 'alpha': -0.58},
            {'label': 'TauA', 'position': 'J2000 05h34m31.94s +22d00m52.2s', 'flux': '1770', 'alpha': -0.27},
            {'label': 'VirA', 'position': 'J2000 12h30m49.42338s +12d23m28.0439s', 'flux': '2400', 'alpha': -0.86}]
    return srcs
    
>>>>>>> 7c3d3f9b
def get_time_from_name(msname):
    pieces=msname.split('_')
    ymd=pieces[0]
    hms=pieces[1]
    mstime=Time(ymd[0:4]+"-"+ymd[4:6]+"-"+ymd[6:]+\
                'T'+hms[0:2]+":"+hms[2:4]+":"+hms[4:],\
                scale='utc',format='isot')
    return mstime
    
<<<<<<< HEAD
def get_selfcal_time_to_apply(msname):
    mstime=get_time_from_name(msname)
    caltables=glob.glob("caltables/*.gcal")
    times=np.unique(np.array(['_'.join(i.split('/')[1].split('_')[0:2]) for i in caltables]))
    
    sep=np.zeros(len(times))
    for n,t1 in enumerate(times):
        caltime=get_time_from_name(t1)
        sep[n]=abs((caltime-mstime).value*86400)
        
    time_to_apply=times[np.argsort(sep)[0]]
    return time_to_apply
        
                 
=======
def get_timestr_from_name(msname):
    pieces=msname.split('_')
    return '_'.join(pieces[0:2])
    
def get_selfcal_time_to_apply(msname,caltables):
    mstime=get_time_from_name(msname)
    times=np.unique(np.array(['_'.join(i.split('/')[1].split('_')[0:2]) for i in caltables]))
   
    if len(times)>0:
        sep=np.zeros(len(times))
        for n,t1 in enumerate(times):
            caltime=get_time_from_name(t1)
            sep[n]=abs((caltime-mstime).value*86400)
        
        time_to_apply=times[np.argsort(sep)[0]]
        return time_to_apply    
    return 'none'
    
def get_keyword(caltable,keyword,return_status=False):
    tb=table()
    success=False
    try:
        tb.open(caltable)
        val=tb.getkeyword(keyword)
        success=True
    except:
        pass
    finally:
        tb.close()
    if return_status==False:
        return val
    return val,success

def put_keyword(caltable,keyword,val,return_status=False):
    tb=table()
    success=False
    try:
        tb.open(caltable,nomodify=False)
        tb.putkeyword(keyword,val)
        tb.flush()
        success=True
    except:
        pass
    finally:
        tb.close()
    if return_status==False:
        return
    return success
    
def convert_to_heliocentric_coords(msname,imagename,reftime=''):
    import datetime as dt
    from suncasa.utils import helioimage2fits as hf
    from casatasks import importfits
    
    if reftime=='':
        msmd=msmetadata()
        msmd.open(msname)
        times=msmd.timesforfield(0)
        msmd.done()
        time=Time(times[0]/86400,scale='utc',format='mjd')
        time.format='datetime'
    
        tdt=dt.timedelta(seconds=3)
    
        t1=time-tdt
        t2=time+tdt
        print (t1.strftime("%Y/%m/%d/%H:%M:%S")) 
        reftime=t1.strftime('%Y/%m/%d/%H:%M:%S')+"~"+t2.strftime('%Y/%m/%d/%H:%M:%S')
    print (reftime) 
    temp_image='temp_'+imagename+".image"
    helio_image=imagename+".helio"
    if os.path.isdir(imagename)==False:
        importfits(fitsimage=imagename,imagename=temp_image,overwrite=True)
    else:
        temp_image=imagename
    
    try:
        hf.imreg(vis=msname,imagefile=temp_image,timerange=reftime,\
                fitsfile=helio_image,usephacenter=False,verbose=True,toTb=True)
    except:
       logging.warning("Could not convert to helicentric coordinates")
       return helio_image
    return None



def convert_to_heliocentric_coords1(msname,imagename):
    import datetime as dt
    from suncasa.utils import helioimage2fits as hf
    from casatasks import importfits

    msmd=msmetadata()
    msmd.open(msname)
    times=msmd.timesforfield(0)
    msmd.done()
    time=Time(times[0]/86400,scale='utc',format='mjd')
    time.format='datetime'

    tdt=dt.timedelta(seconds=60)

    t1=time-tdt
    t2=time+tdt

    time_str=t1.strftime('%Y/%m/%d/%H:%M:%S')+"~"+t2.strftime('%Y/%m/%d/%H:%M:%S')

    temp_image='temp_'+imagename+".image"
    helio_image=imagename+".helio"
    if os.path.isdir(imagename)==False:
        importfits(fitsimage=imagename,imagename=temp_image,overwrite=True)
    else:
        temp_image=imagename
    try:
    	hf.imreg(vis=msname,imagefile=temp_image,timerange=time_str,\
                fitsfile=helio_image,usephacenter=False,verbose=True,toTb=True)
    except:
       logging.warning("Could not convert to helicentric coordinates")
       return helio_image
    return None
>>>>>>> 7c3d3f9b
<|MERGE_RESOLUTION|>--- conflicted
+++ resolved
@@ -3,32 +3,7 @@
 from astropy.io import fits
 from casatools import image,table,msmetadata
 import numpy as np
-<<<<<<< HEAD
-from astropy.time import Time
-import glob
-
-def list_msfiles(filepath='20230318/'):
-    """
-    Find measurement sets across all lwacalim nodes under a file path.
-    Return a list of dictionary containing their path, name, time, and frequency information
-    :param filepath: path relative to /data0x/
-    :return msfiles: a list of dictionary containing all ms files with path, name, time, and frequency
-    """
-    msfiles = []
-    for i in range(1, 8):
-        out = os.popen('ssh lwacalim0{0:d} ls /data0{1:d}/{2:s}/'.format(i, i, filepath)).read()
-        names = out.split('\n')[:-1]
-        for n in names:
-            if n[-6:] == 'MHz.ms':
-                pathstr = 'lwacalim0{0:d}:/data0{1:d}/20230318/{2:s}'.format(i, i, n)
-                tmpstr = n[:15].replace('_', 'T')
-                timestr = tmpstr[:4] + '-' + tmpstr[4:6] + '-' + tmpstr[6:11] + ':' + tmpstr[11:13] + ':' + tmpstr[13:]
-                freqstr = n[16:21]
-                msfiles.append({'path': pathstr, 'name': n, 'time': timestr, 'freq': freqstr})
-    return msfiles
-=======
 import logging,glob
->>>>>>> 7c3d3f9b
 
 def get_image_data(imagename):
      if os.path.isfile(imagename):
@@ -85,9 +60,7 @@
     flagmanager(vis=msfile,mode='restore',versionname=last_flagtable)
     flagmanager(vis=msfile,mode='delete',versionname=last_flagtable)           
     return
-<<<<<<< HEAD
-
-=======
+
     
 def get_flagged_solution_num(caltable):
     tb=table()
@@ -110,32 +83,7 @@
             {'label': 'VirA', 'position': 'J2000 12h30m49.42338s +12d23m28.0439s', 'flux': '2400', 'alpha': -0.86}]
     return srcs
     
->>>>>>> 7c3d3f9b
-def get_time_from_name(msname):
-    pieces=msname.split('_')
-    ymd=pieces[0]
-    hms=pieces[1]
-    mstime=Time(ymd[0:4]+"-"+ymd[4:6]+"-"+ymd[6:]+\
-                'T'+hms[0:2]+":"+hms[2:4]+":"+hms[4:],\
-                scale='utc',format='isot')
-    return mstime
-    
-<<<<<<< HEAD
-def get_selfcal_time_to_apply(msname):
-    mstime=get_time_from_name(msname)
-    caltables=glob.glob("caltables/*.gcal")
-    times=np.unique(np.array(['_'.join(i.split('/')[1].split('_')[0:2]) for i in caltables]))
-    
-    sep=np.zeros(len(times))
-    for n,t1 in enumerate(times):
-        caltime=get_time_from_name(t1)
-        sep[n]=abs((caltime-mstime).value*86400)
-        
-    time_to_apply=times[np.argsort(sep)[0]]
-    return time_to_apply
-        
-                 
-=======
+
 def get_timestr_from_name(msname):
     pieces=msname.split('_')
     return '_'.join(pieces[0:2])
@@ -254,4 +202,3 @@
        logging.warning("Could not convert to helicentric coordinates")
        return helio_image
     return None
->>>>>>> 7c3d3f9b
