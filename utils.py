import os, sys
from astropy.time import Time
from astropy.io import fits
from casatools import image, table, msmetadata, quanta
import numpy as np
import logging, glob


def get_image_data(imagename):
    if os.path.isfile(imagename):
        data = np.squeeze(fits.getdata(imagename))
    elif os.path.isdir(imagename):
        ia = image()
        ia.open(imagename)
        data = ia.getchunk()
        ia.close()
        data = np.squeeze(data)
    else:
        raise RuntimeError("Image does not exist")
    return data


def get_image_maxmin(imagename, local=True):
    data = get_image_data(imagename)
    maxval = np.nanmax(data)
    if local == True:
        maxpos = np.where(abs(data - maxval) < 1e-5)
        max1 = data[maxpos][0]
        min1 = np.nanmin(data[maxpos[0][0] - 100:maxpos[0][0] + 100, \
                         maxpos[1][0] - 100:maxpos[1][0] + 100])

        return max1, min1
    else:
        minval = np.nanmin(data)
    return maxval, minval


def check_image_quality(imagename, max1, min1, reorder=True):
    if max1[0] == 0:
        max1[0], min1[0] = get_image_maxmin(imagename)
        print(max1, min1)
    else:
        if reorder and max1[1] > 0.001:
            max1[0], min1[0] = max1[1], min1[1]
        max1[1], min1[1] = get_image_maxmin(imagename)

        DR1 = max1[0] / abs(min1[0])
        DR2 = max1[1] / abs(min1[1])
        print(DR1, DR2)
        if (DR1 - DR2) / DR2 > 0.2:
            ### if max decreases by more than 20 percent
            ## absolute value of minimum increases by more than 20 percent
            if min1[1] < 0:
                return False
    return True


def restore_flag(msfile):
    from casatasks import flagmanager
    flag_tables = flagmanager(msfile)
    keys = flag_tables.keys()
    last_flagtable = flag_tables[len(keys) - 2]['name']  #### last key is MS.
    flagmanager(vis=msfile, mode='restore', versionname=last_flagtable)
    flagmanager(vis=msfile, mode='delete', versionname=last_flagtable)
    return


def get_flagged_solution_num(caltable):
    tb = table()
    tb.open(caltable)
    flag = tb.getcol('FLAG')
    tb.close()
    shape = flag.shape
    for i in range(shape[1]):
        num_solutions_flagged = np.where(flag[:, i, :] == True)
        if shape[1] == 1:
            logging.debug(str(len(num_solutions_flagged[0])) + " flagged out of " + str(shape[0] * shape[2]))
        else:
            logging.debug(str(len(num_solutions_flagged[0])) + " flagged out of " + str(
                shape[0] * shape[2]) + " in channel " + str(i))
    return


def get_strong_source_list():
    srcs = [{'label': 'CasA', 'position': 'J2000 23h23m24s +58d48m54s', 'flux': '16530', 'alpha': -0.72},
            {'label': 'CygA', 'position': 'J2000 19h59m28.35663s +40d44m02.0970s', 'flux': '16300', 'alpha': -0.58},
            {'label': 'TauA', 'position': 'J2000 05h34m31.94s +22d00m52.2s', 'flux': '1770', 'alpha': -0.27},
            {'label': 'VirA', 'position': 'J2000 12h30m49.42338s +12d23m28.0439s', 'flux': '2400', 'alpha': -0.86}]
    return srcs


def get_time_from_name(msname):
    pieces = os.path.basename(msname).split('_')
    ymd = pieces[0]
    hms = pieces[1]
    mstime = Time(ymd[0:4] + "-" + ymd[4:6] + "-" + ymd[6:] +
                  'T' + hms[0:2] + ":" + hms[2:4] + ":" + hms[4:],
                  scale='utc', format='isot')
    return mstime


def get_timestr_from_name(msname):
    pieces = os.path.basename(msname).split('_')
    return '_'.join(pieces[0:2])


def get_freqstr_from_name(msname):
    return os.path.basename(msname)[16:21]


def get_selfcal_time_to_apply(msname, caltables):
    mstime = get_time_from_name(msname)
    times = np.unique(np.array(['_'.join(i.split('/')[1].split('_')[0:2]) for i in caltables]))

    if len(times) > 0:
        sep = np.zeros(len(times))
        for n, t1 in enumerate(times):
            caltime = get_time_from_name(t1)
            sep[n] = abs((caltime - mstime).value * 86400)

        time_to_apply = times[np.argsort(sep)[0]]
        return time_to_apply
    return 'none'


def get_keyword(caltable, keyword, return_status=False):
    tb = table()
    success = False
    try:
        tb.open(caltable)
        val = tb.getkeyword(keyword)
        success = True
    except:
        pass
    finally:
        tb.close()
    if not return_status:
        return val
    return val, success


def put_keyword(caltable, keyword, val, return_status=False):
    tb = table()
    success = False
    try:
        tb.open(caltable, nomodify=False)
        tb.putkeyword(keyword, val)
        tb.flush()
        success = True
    except:
        pass
    finally:
        tb.close()
    if return_status == False:
        return
    return success


def convert_to_heliocentric_coords(msname, imagename, helio_imagename=None, reftime=''):
    import datetime as dt
    from suncasa.utils import helioimage2fits as hf
    from casatasks import importfits
    msmd = msmetadata()
    qa = quanta()

    if reftime == '':
        msmd.open(msname)
        trange = msmd.timerangeforobs(0)
        btime = qa.time(trange['begin']['m0'], form='fits')[0]
        etime = qa.time(trange['end']['m0'], form='fits')[0]
        msmd.close()
        reftime = btime+'~'+etime
    print('Use this reference time for registration: ', reftime)
    temp_image = imagename + ".tmp"
    if helio_imagename is None:
        helio_imagename = imagename.replace('.fits', '.helio.fits')
    if not os.path.isdir(imagename):
        importfits(fitsimage=imagename, imagename=temp_image, overwrite=True)
    else:
        temp_image = imagename

    try:
        hf.imreg(vis=msname, imagefile=temp_image, timerange=reftime,
                 fitsfile=helio_imagename, usephacenter=True, verbose=True, toTb=True)
        return helio_imagename
<<<<<<< HEAD
    return None


=======
    except:
        logging.warning("Could not convert to helicentric coordinates")
        return None
>>>>>>> a49d7912
<|MERGE_RESOLUTION|>--- conflicted
+++ resolved
@@ -171,6 +171,7 @@
         msmd.close()
         reftime = btime+'~'+etime
     print('Use this reference time for registration: ', reftime)
+    logging.debug('Use this reference time for registration: ', reftime)
     temp_image = imagename + ".tmp"
     if helio_imagename is None:
         helio_imagename = imagename.replace('.fits', '.helio.fits')
@@ -183,12 +184,6 @@
         hf.imreg(vis=msname, imagefile=temp_image, timerange=reftime,
                  fitsfile=helio_imagename, usephacenter=True, verbose=True, toTb=True)
         return helio_imagename
-<<<<<<< HEAD
-    return None
-
-
-=======
     except:
         logging.warning("Could not convert to helicentric coordinates")
-        return None
->>>>>>> a49d7912
+        return None