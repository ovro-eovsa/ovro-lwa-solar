--- conflicted
+++ resolved
@@ -955,13 +955,8 @@
                     applycal(vis=msfile,gaintable=caltable,calwt=[False],applymode=applymode)
                     os.system("cp -r "+caltable+" caltables/")
                 else:
-<<<<<<< HEAD
-                    clearcal(msfile)
-                   
-=======
                     logging.warning("No caltable found. Setting corrected data to DATA")
                     clearcal(msfile)   
->>>>>>> 7c3d3f9b
                 return good
         logging.debug("Finding gain solutions and writing in into "+imagename+".gcal")   
         gaincal(vis=msfile,caltable=imagename+".gcal",uvrange=">10lambda",\
@@ -999,14 +994,6 @@
                 imagename=msfile[:-3]+"_self"+str(i-2)
                 caltable=imagename+"_ap_over_p.gcal"
                 if os.path.isdir(caltable):
-<<<<<<< HEAD
-                    applycal(vis=msfile,gaintable=[caltable,final_phase_caltable],calwt=[False,False],applymode=applymode)
-                    os.system("cp -r "+caltable+" caltables/")
-                    os.system("cp -r "+final_phase_caltable+" caltables/")
-                else:
-                    applycal(vis=msfile,gaintable=[final_phase_caltable],calwt=[False],applymode=applymode)
-                    os.system("cp -r "+final_phase_caltable+" caltables/")
-=======
                     logging.info("Applying "+caltable+" and "+final_phase_caltable)
                     if num_phase_cal>0:
                         applycal(vis=msfile,gaintable=[caltable,final_phase_caltable],calwt=[False,False],applymode=applymode)
@@ -1024,7 +1011,6 @@
                     else:
                         logging.warning("No caltable found. Setting corrected data to DATA")
                         clearcal(msfile) 
->>>>>>> 7c3d3f9b
                 return good
         caltable=imagename+"_ap_over_p.gcal"
         
@@ -1109,26 +1095,9 @@
             
 def correct_flux_scaling(msfile,src_area=100,min_beam_val=0.1,caltable_suffix='fluxscale'): 
     import glob
-<<<<<<< HEAD
-    images=glob.glob(msfile[:-3]+"_self*-image.fits")
-    num_image=len(images)
-    
-    final_image=msfile[:-3]+"_self"+str(num_image-1)+"-image.fits"
-    
-    
-    
-    os.system("rm -rf calibrator-model.fits")
-    
-    modelcl,ft_needed = gen_model_cl(msfile,predict=False,min_beam_val=min_beam_val)
-    srcs = get_nonsolar_sources_loc_pix(msfile, final_image,min_beam_val=min_beam_val)
-    
-
-    head = fits.getheader(final_image)
-=======
     
     mstime_str=utils.get_timestr_from_name(msfile)
     di_selfcal_str,success=utils.get_keyword(msfile,'di_selfcal_time',return_status=True)
->>>>>>> 7c3d3f9b
     
     if di_selfcal_str==mstime_str and success:
         images=glob.glob(msfile[:-3]+"_self*-image.fits")
@@ -1196,17 +1165,6 @@
             caltable=msfile[:-3]+"."+caltable_suffix
             gencal(vis=msfile,caltable=caltable,caltype='amp',parameter=np.sqrt(1./mean_factor))
         
-<<<<<<< HEAD
-        caltable=msfile[:-3]+"."+caltable_suffix
-        gencal(vis=msfile,caltable=caltable,caltype='amp',parameter=np.sqrt(1./mean_factor))
-
-        tb.open(msfile,nomodify=False)
-        data=tb.getcol('CORRECTED_DATA')
-        data=data*mean_factor
-        tb.putcol('CORRECTED_DATA',data)
-        tb.flush()
-        tb.close()                                                                                                
-=======
             os.system("cp -r "+caltable+" caltables/")
     elif success==True:
         caltable=glob.glob("caltables/"+di_selfcal_str+"*.fluxscale")[0]
@@ -1231,7 +1189,6 @@
     os.system("rm -rf "+temp_file+"*")
     utils.put_keyword(msfile,'di_selfcal_time',DI_val)
     return                                                                                                
->>>>>>> 7c3d3f9b
         
 def correct_primary_beam(msfile,imagename):
     m = get_sun_pos(msfile, str_output=False)
@@ -1249,23 +1206,6 @@
     hdu.close()
     return
     
-<<<<<<< HEAD
-def pipeline(solar_ms, calib_ms=None, bcal=None, selfcal=False, imagename='sun_only', imsize=512, cell='1arcmin',caltable_fold='caltables'):
-    """
-    Pipeline to calibrate and imaging a solar visibility
-    :param solar_ms: input solar measurement set
-    :param calib_ms: (optional) input measurement set for generating the calibrations, usually is one observed at night
-    :param bcal: (optional) bandpass calibration table. If not provided, use calib_ms to generate one.
-    """
-    if os.path.isdir(caltable_fold)==False:
-    	os.mkdir(caltable_fold)
-    	
-    if not bcal:
-        if os.path.exists(calib_ms):
-            flag_bad_ants(calib_ms)
-            #flagdata(vis=calib_ms,mode='clip',clipzeros=True)
-            bcal = gen_calibration(calib_ms)
-=======
 def do_bandpass_correction(solar_ms,calib_ms=None,bcal=None,caltable_fold='caltables',logging_level='info'):
     solar_ms1=solar_ms[:-3]+"_calibrated.ms"
     if os.path.isdir(solar_ms1):
@@ -1280,7 +1220,6 @@
             flag_bad_ants(calib_ms)
             bcal = gen_calibration(calib_ms,logging_level=logging_level,caltable_fold=caltable_fold)
             logging.info('Bandpass calibration table generated using '+calib_ms)
->>>>>>> 7c3d3f9b
         else:
             print('Neither calib_ms nor bcal exists. Need to provide calibrations to continue. Abort..')
             logging.error('Neither calib_ms nor bcal exists. Need to provide calibrations to continue. Abort..')
@@ -1475,16 +1414,8 @@
     
     logging.info('Analysing '+solar_ms)
     if selfcal==True:
-<<<<<<< HEAD
-      success=do_selfcal(solar_ms)
-      correct_flux_scaling(solar_ms,min_beam_val=0.1,caltable_suffix='fluxscale')
-      os.system("cp -r "+solar_ms[:-3]+"*.fluxscale "+caltable_fold+"/")
-      split(vis=solar_ms,outputvis=solar_ms[:-3]+"_selfcalibrated.ms")
-      solar_ms=solar_ms[:-3]+"_selfcalibrated.ms"
-=======
       solar_ms=DI_selfcal(solar_ms,logging_level=logging_level)
       logging.info('Removing the strong sources in the sky')
->>>>>>> 7c3d3f9b
       outms = remove_nonsolar_sources(solar_ms)
       logging.info('The strong source subtracted MS is '+outms)
       logging.info('Starting to do Stokes I selfcal towards direction of sun')
@@ -1504,13 +1435,6 @@
     logging.info('Correcting for the primary beam at the location of Sun')
     correct_primary_beam(outms,imagename+"-image.fits")
     #make_solar_image(outms, imagename=imagename, imsize=imsize, cell=cell)
-<<<<<<< HEAD
-
-
-def apply_solutions_and_image(msname,bcal,imagename):
-=======
-    #helio_img=utils.convert_to_heliocentric_coords(solar_ms,imagename+"-image.fits")
-    logging.info('Imaging completed for '+solar_ms)
     
 def solar_pipeline(time_duration,calib_time_duration,freqstr,filepath,time_integration=8,time_cadence=100,observation_integration=8,\
                     calib_ms=None, bcal=None, selfcal=False, imagename='sun_only',\
@@ -1572,15 +1496,11 @@
     
 def apply_solutions_and_image(msname,bcal,imagename):
     logging.info('Analysing '+msname)
->>>>>>> 7c3d3f9b
     apply_calibration(msname, gaintable=bcal, doantflag=True, doflag=True,do_solar_imaging=False)
     split(vis=msname,outputvis=msname[:-3]+"_calibrated.ms")
     msname=msname[:-3]+"_calibrated.ms"
     selfcal_time=utils.get_selfcal_time_to_apply(msname)
-<<<<<<< HEAD
-=======
     logging.info('Will apply selfcal solutions from '+selfcal_time)
->>>>>>> 7c3d3f9b
     caltables=glob.glob("caltables/"+selfcal_time+"*.gcal") 
     dd_cal=glob.glob("caltables/"+selfcal_time+"*sun_only*.gcal")
     di_cal=[i for i in caltables if i not in dd_cal]
@@ -1596,20 +1516,13 @@
     if num_dd_cal!=0:
         applycal(solar_ms,gaintable=dd_cal,calwt=[False]*len(dd_cal),applymode='calonly')
         flagdata(vis=solar_ms,mode='rflag',datacolumn='corrected')
-<<<<<<< HEAD
-    split(vis=solar_ms,outputvis=solar_ms[:-3]+"_sun_selfcalibrated.ms")
-=======
         split(vis=solar_ms,outputvis=solar_ms[:-3]+"_sun_selfcalibrated.ms")
     else:
         split(vis=solar_ms,outputvis=solar_ms[:-3]+"_sun_selfcalibrated.ms",datacolumn='data')
->>>>>>> 7c3d3f9b
+
     outms=solar_ms[:-3]+"_sun_selfcalibrated.ms"
     outms =remove_nonsolar_sources(outms,imagename='for_weak_source_subtraction',remove_strong_sources_only=False)
     change_phasecenter(outms)
     run_wsclean(outms,imagename=imagename,automask_thresh=5,uvrange='0',predict=False,imsize=1024,cell='1arcmin')
-<<<<<<< HEAD
-    correct_primary_beam(outms,imagename+"-image.fits")
-=======
     correct_primary_beam(outms,imagename+"-image.fits")  
-    logging.info('Imaging completed for '+msname)  
->>>>>>> 7c3d3f9b
+    logging.info('Imaging completed for '+msname)  