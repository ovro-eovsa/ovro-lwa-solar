--- conflicted
+++ resolved
@@ -1527,14 +1527,11 @@
 
     if not os.path.isdir(caltable_fold):
         os.mkdir(caltable_fold)
-<<<<<<< HEAD
-    if os.path.isfile(imagename + "-image.fits"):
-        return
-=======
+
     if os.path.isfile(imagename + "-image.helio.fits"):
         if not overwrite:
             return None, imagename + "-image.helio.fits"
->>>>>>> 545a328a
+
 
     solar_ms_cal = do_bandpass_correction(solar_ms, calib_ms=calib_ms, bcal=bcal, caltable_fold=caltable_fold)
 
