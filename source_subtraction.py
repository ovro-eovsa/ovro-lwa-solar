--- conflicted
+++ resolved
@@ -197,11 +197,8 @@
     
     
 def remove_nonsolar_sources(msfile, imagename='allsky', imsize=4096, cell='2arcmin', minuv=0,
-<<<<<<< HEAD
-                            remove_strong_sources_only=True, pol='I', niter=50000):
-=======
-                            remove_strong_sources_only=True,pol='I', fast_vis=False, fast_vis_image_model_subtraction=False):
->>>>>>> 01bd52f0
+                            remove_strong_sources_only=True, pol='I', niter=50000, fast_vis=False, 
+                            fast_vis_image_model_subtraction=False):
     """
     Wrapping for removing the nonsolar sources from the solar measurement set
     :param msfile: input CASA measurement set
@@ -214,34 +211,25 @@
     outms = msfile[:-3] + "_sun_only.ms"
     if os.path.isdir(outms):
         return outms
-<<<<<<< HEAD
-    deconvolve.run_wsclean(msfile=msfile, imagename=imagename, imsize=imsize, cell=cell, uvrange=minuv, predict=False,
-                automask_thresh=5, pol=pol, niter=niter)
-    image_nosun = gen_nonsolar_source_model(msfile, imagename=imagename,
-                                            remove_strong_sources_only=remove_strong_sources_only, pol=pol)
-    deconvolve.predict_model(msfile, outms="temp.ms", image=image_nosun, pol=pol)
-=======
-    
-    if fast_vis==True:
+    
+    if fast_vis:
         remove_strong_sources_only=False
         
+    if not fast_vis or (fast_vis and fast_vis_image_model_subtraction):
+        deconvolve.run_wsclean(msfile=msfile, imagename=imagename, imsize=imsize, cell=cell, uvrange=minuv, predict=False,
+                    automask_thresh=5, pol=pol, niter=niter)
+        image_nosun = gen_nonsolar_source_model(msfile, imagename=imagename,
+                                                remove_strong_sources_only=remove_strong_sources_only, pol=pol)
+        deconvolve.predict_model(msfile, outms="temp.ms", image=image_nosun, pol=pol)
         
-    if fast_vis==False or (fast_vis==True and fast_vis_image_model_subtraction==True):
-        deconvolve.run_wsclean(msfile=msfile, imagename=imagename, imsize=imsize, cell=cell, uvrange=minuv, predict=False,
-                    automask_thresh=5,pol=pol)
-        image_nosun = gen_nonsolar_source_model(msfile, imagename=imagename,
-                                                remove_strong_sources_only=remove_strong_sources_only,pol=pol)
-        deconvolve.predict_model(msfile, outms="temp.ms", image=image_nosun,pol=pol)
-        
-    elif fast_vis==True and fast_vis_image_model_subtraction==False:
-        md=model_generation(vis=msfile,separate_pol=True) 	    
+    elif fast_vis and not fast_vis_image_model_subtraction:
+        md = model_generation(vis=msfile, separate_pol=True) 	    
         modelcl, ft_needed = md.gen_model_cl()
-        if ft_needed==True:
+        if ft_needed:
             os.system("cp -r "+msfile+" temp.ms")
             clearcal("temp.ms", addmodel=True)
             ft("temp.ms", complist=modelcl, usescratch=True)
             
->>>>>>> 01bd52f0
     uvsub("temp.ms")
     split(vis="temp.ms", outputvis=outms, datacolumn='corrected')
     os.system("rm -rf temp.ms")
