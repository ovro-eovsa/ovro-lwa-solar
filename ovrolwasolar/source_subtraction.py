from casatasks import clearcal, ft, bandpass, applycal, flagdata, tclean, flagmanager, uvsub, gaincal, split, imstat, \
    gencal
from casatools import table, measures, componentlist, msmetadata
import math
import sys, os, time
import numpy as np
from astropy.coordinates import SkyCoord
import astropy.units as u
from astropy.wcs import WCS
from astropy.io import fits
import matplotlib.pyplot as plt
from . import utils,flagging,calibration,selfcal,deconvolve
import logging, glob
from .file_handler import File_Handler
from .primary_beam import analytic_beam as beam 
from . import primary_beam
from .generate_calibrator_model import model_generation
from .  import generate_calibrator_model
from line_profiler import profile
tb = table()
me = measures()
cl = componentlist()
msmd = msmetadata()


def get_solar_loc_pix(msfile, image="allsky"):
    """
    Get the x, y pixel location of the Sun from an all-sky image

    :param msfile: path to CASA measurement set
    :param image: all sky image made from the measurement set
    :return: pixel value in X and Y for solar disk center
    """
    from astropy.wcs.utils import skycoord_to_pixel
    m = utils.get_sun_pos(msfile, str_output=False)
    ra = m['m0']['value']
    dec = m['m1']['value']
    coord = SkyCoord(ra * u.rad, dec * u.rad, frame='icrs')
    logging.debug('RA, Dec of Sun is ' + str(ra) + ", " + str(dec) + ' rad')
    head=fits.getheader(image)
    w = WCS(head)
    pix = skycoord_to_pixel(coord, w)
    if np.isnan(pix[0]):
        logging.warning('Sun is not in the image')
        return None, None
    x = int(pix[0])
    y = int(pix[1])
    logging.debug('Pixel location of Sun is ' + str(x) + " " + str(y) + " in imagename " + image)
    return x, y


@profile
def get_nonsolar_sources_loc_pix(msfile, image="allsky", verbose=False, min_beam_val=1e-6):
    """
    Converting the RA & DEC coordinates of nonsolar sources to image coordinates in X and Y

    :param image: input CASA image
    :return: an updated directionary of strong sources with 'xpix' and 'ypix' added
    """
    from astropy.wcs.utils import skycoord_to_pixel
    srcs = utils.get_strong_source_list()
    tb.open(msfile)
    t0 = tb.getcell('TIME', 0)
    tb.close()
    # me.set_data_path('/opt/astro/casa-data')
    ovro = me.observatory('OVRO_MMA')
    time = me.epoch('UTC', '%fs' % t0)
    me.doframe(ovro)
    me.doframe(time)
    

    for i in range(len(srcs) - 1, -1, -1):
        src = srcs[i]
        coord = src['position'].split()
        d0 = None
        if len(coord) == 1:
            d0 = me.direction(coord[0])
            d0_j2000 = me.measure(d0, 'J2000')
            src['position'] = 'J2000 %frad %frad' % (d0_j2000['m0']['value'], d0_j2000['m1']['value'])
        elif len(coord) == 3:
            coord[2] = generate_calibrator_model.conv_deg(coord[2])
            d0 = me.direction(coord[0], coord[1], coord[2])
            d0_j2000 = me.measure(d0, 'J2000')
        else:
            raise Exception("Unknown direction")
        d = me.measure(d0, 'AZEL')
        elev = d['m1']['value']*180/np.pi
        az=d['m0']['value']*180/np.pi
        scale=np.sin(elev*np.pi/180)**1.6  ### sufficient for doing this check
        if elev > 0 and scale > min_beam_val:
            ra = d0_j2000['m0']['value']
            dec = d0_j2000['m1']['value']
            coord = SkyCoord(ra * u.rad, dec * u.rad, frame='icrs')
            
            head = fits.getheader(image)
            
            w = WCS(head)
            pix = skycoord_to_pixel(coord, w)
            x = int(pix[0])
            y = int(pix[1])
            srcs[i]['xpix'] = x
            srcs[i]['ypix'] = y
            logging.debug('Found source {0:s} at pix x {1:d}, y {2:d}'.format(srcs[i]['label'], x, y))
            if verbose:
                print('Found source {0:s} at pix x {1:d}, y {2:d}'.format(srcs[i]['label'], x, y))
        else:
            logging.debug('Source {0:s} has a <0 elevation or very low gain'.format(srcs[i]['label']))
            if verbose:
                print('Source {0:s} has a <0 elevation or very low gain'.format(srcs[i]['label']))
            del srcs[i]
    return srcs

@profile
def gen_nonsolar_source_model(msfile, imagename="allsky", outimage=None, sol_area=400., src_area=200.,
                              remove_strong_sources_only=True, verbose=True, pol='I'):
    """
    Take the full sky image, remove non-solar sources from the image

    :param msfile: path to CASA measurement set
    :param imagename: input all sky image
    :param outimage: output all sky image without other sources
    :param sol_area: size around the Sun in arcmin to be left alone
    :param src_area: size around the source to be taken away
    :param remove_strong_sources_only: If True, remove only known strong sources.
        If False, remove everything other than Sun.
    :param verbose: Toggle to print out more information
    :return: FITS image with non-solar sources removed
    """
    if not outimage:
        outimage = imagename + "_no_sun"
    present=utils.check_for_file_presence(outimage,pol=pol, suffix='model')
    if present:
        logging.debug("I will use existing model for source subtraction ",outimage)
        return outimage
    
    imagename1=imagename 
    if pol=='I':
        imagename=imagename+"-image.fits"
    else:
        imagename=imagename+"-XX-image.fits"
    if os.path.isfile(imagename)==False:
        imagename=imagename+"-I-image.fits"
    solx, soly = get_solar_loc_pix(msfile, imagename)
    srcs = get_nonsolar_sources_loc_pix(msfile, imagename)
    
    head = fits.getheader(imagename)
    if head['cunit1'] == 'deg':
        dx = np.abs(head['cdelt1'] * 60.)
    else:
        print(head['cunit1'] + ' not recognized as "deg". Model could be wrong.')
    if head['cunit2'] == 'deg':
        dy = np.abs(head['cdelt2'] * 60.)
    else:
        print(head['cunit2'] + ' not recognized as "deg". Model could be wrong.')
   
    imagename=imagename1
    for pola in ['I','XX','YY']:
        if pol=='I' and pola=='I':
            prefix=''
        elif pola=='XX' and pol!='I':
            prefix='-XX'
        elif pola=='YY' and pol!='I':
            prefix='-YY'
        else:
            continue
        print (pola,pol) 
        data = fits.getdata(imagename + prefix+"-model.fits")
        head=fits.getheader(imagename + prefix+"-model.fits")
        if remove_strong_sources_only:
            new_data = np.zeros_like(data)
            src_area_xpix = src_area / dx
            src_area_ypix = src_area / dy
            for s in srcs:
                src_x = s['xpix']
                src_y = s['ypix']
                bbox = [[src_y - src_area_ypix // 2, src_y + src_area_ypix // 2],
                        [src_x - src_area_xpix // 2, src_x + src_area_xpix // 2]]
                slicey, slicex = slice(int(bbox[0][0]), int(bbox[0][1]) + 1), slice(int(bbox[1][0]), int(bbox[1][1]) + 1)
                new_data[0, 0, slicey, slicex] = data[0, 0, slicey, slicex]
                if verbose:
                    print('Adding source {0:s} to model at x {1:d}, y {2:d} '
                          'with flux {3:.1f} Jy'.format(s['label'], src_x, src_y, np.max(data[0, 0, slicey, slicex])))
        else:
            new_data = np.copy(data)
            sol_area_xpix = int(sol_area / dx)
            sol_area_ypix = int(sol_area / dy)
            new_data[0, 0, soly - sol_area_ypix // 2:soly + sol_area_ypix // 2 + 1,
            solx - sol_area_xpix // 2:solx + sol_area_xpix // 2 + 1] = 0.0000

        
        fits.writeto(outimage + prefix+'-model.fits', new_data, header=head, overwrite=True)
    return outimage
    
@profile
def remove_nonsolar_sources(msfile, imsize=4096, cell='2arcmin', minuv=0,
                            remove_strong_sources_only=True, pol='I', niter=50000, fast_vis=False, 
                            fast_vis_image_model_subtraction=False, delete_tmp_files=True, auto_pix_fov=False,
<<<<<<< HEAD
                            delete_allsky=True, quiet=True):
=======
                            delete_allsky=True, skyimage=None):

>>>>>>> a0241de8
    """
    Wrapping for removing the nonsolar sources from the solar measurement set

    :param msfile: input CASA measurement set
    :param imsize: size of the image in pixels
    :param cell: pixel scale
    :param minuv: minimum uv to consider for imaging (in # of wavelengths)

    :return: a CASA measurement set with non-solar sources removed. Default name is "*_sun_only.ms"
    """
    outms = msfile[:-3] + "_sun_only.ms"
    if os.path.isdir(outms):
        return outms
    
    if fast_vis:
        remove_strong_sources_only=False
    
    if skyimage is None:
        tmpimg = msfile[:-3] + "_allsky"
    else:
        tmpimg = skyimage

    tmpms = msfile[:-3] + "_nonsolar_subtracted.ms"
<<<<<<< HEAD
    if not fast_vis or (fast_vis and fast_vis_image_model_subtraction):
        deconvolve.run_wsclean(msfile=msfile, imagename=tmpimg, size=imsize,
                            scale=cell, minuv_l=minuv, predict=False,
                            auto_mask=5, pol=pol, niter=niter, auto_pix_fov=auto_pix_fov, quiet=quiet)
        image_nosun = gen_nonsolar_source_model(msfile, imagename=tmpimg,
                                                remove_strong_sources_only=remove_strong_sources_only, pol=pol)
        deconvolve.predict_model(msfile, outms=tmpms, image=image_nosun, pol=pol)
        
    elif fast_vis and not fast_vis_image_model_subtraction:
=======
    present=False
    if fast_vis and not fast_vis_image_model_subtraction:
>>>>>>> a0241de8
        md = model_generation(vis=msfile, separate_pol=True) 	    
        modelcl, ft_needed = md.gen_model_cl()
        if ft_needed:
            os.system("cp -r " + msfile + " " + tmpms)
            clearcal(tmpms, addmodel=True)
            ft(tmpms, complist=modelcl, usescratch=True)
    
    #elif not fast_vis or (fast_vis and fast_vis_image_model_subtraction):
    else:
        present=utils.check_for_file_presence(tmpimg,pol=pol)
        
        if not present:
            deconvolve.run_wsclean(msfile=msfile, imagename=tmpimg, size=imsize,
                            scale=cell, minuv_l=minuv, predict=False,
                            auto_mask=5, pol=pol, niter=niter, auto_pix_fov=auto_pix_fov)
        else:
            logging.debug("I will use existing image ",tmpimg)
        image_nosun = gen_nonsolar_source_model(msfile, imagename=tmpimg,
                                                remove_strong_sources_only=remove_strong_sources_only, pol=pol)
        deconvolve.predict_model(msfile, outms=tmpms, image=image_nosun, pol=pol)
            
    uvsub(tmpms)
    split(vis=tmpms, outputvis=outms, datacolumn='corrected')
    # remove temporary image and ms
    
    if delete_tmp_files:
        os.system("rm -rf " + tmpms)
        
        if delete_allsky and not present:
            os.system("rm -rf " + tmpimg+"*")
    
    return outms
    
    <|MERGE_RESOLUTION|>--- conflicted
+++ resolved
@@ -195,12 +195,8 @@
 def remove_nonsolar_sources(msfile, imsize=4096, cell='2arcmin', minuv=0,
                             remove_strong_sources_only=True, pol='I', niter=50000, fast_vis=False, 
                             fast_vis_image_model_subtraction=False, delete_tmp_files=True, auto_pix_fov=False,
-<<<<<<< HEAD
-                            delete_allsky=True, quiet=True):
-=======
                             delete_allsky=True, skyimage=None):
 
->>>>>>> a0241de8
     """
     Wrapping for removing the nonsolar sources from the solar measurement set
 
@@ -224,20 +220,8 @@
         tmpimg = skyimage
 
     tmpms = msfile[:-3] + "_nonsolar_subtracted.ms"
-<<<<<<< HEAD
-    if not fast_vis or (fast_vis and fast_vis_image_model_subtraction):
-        deconvolve.run_wsclean(msfile=msfile, imagename=tmpimg, size=imsize,
-                            scale=cell, minuv_l=minuv, predict=False,
-                            auto_mask=5, pol=pol, niter=niter, auto_pix_fov=auto_pix_fov, quiet=quiet)
-        image_nosun = gen_nonsolar_source_model(msfile, imagename=tmpimg,
-                                                remove_strong_sources_only=remove_strong_sources_only, pol=pol)
-        deconvolve.predict_model(msfile, outms=tmpms, image=image_nosun, pol=pol)
-        
-    elif fast_vis and not fast_vis_image_model_subtraction:
-=======
     present=False
     if fast_vis and not fast_vis_image_model_subtraction:
->>>>>>> a0241de8
         md = model_generation(vis=msfile, separate_pol=True) 	    
         modelcl, ft_needed = md.gen_model_cl()
         if ft_needed:
