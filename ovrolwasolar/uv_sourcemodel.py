import casatools
import casatasks
import os
import sys
import numpy as np
import matplotlib.pyplot as plt
from ovrolwasolar import utils
<<<<<<< HEAD
import logging
from scipy.optimize import curve_fit

=======
>>>>>>> aa100767

def func_elip_gauss(uv, a, b, theta, amp):
    u, v = uv
    return amp/(2*np.pi) * np.exp(- 2*np.pi**2 * ((u)*np.cos(theta) + (v)*np.sin(theta))**2 * (a**2) 
                                  - 2*np.pi**2 * ((u)*np.sin(theta) - (v)*np.cos(theta))**2 * (b**2))
    #return amp/2/np.pi * np.exp(-0.5 * (a**2 * (u*np.cos(theta) - v*np.sin(theta))**2 + b**2*(u*np.sin(theta) + v*np.cos(theta))**2))

def func_phase_sin(uv, l0, m0):
    u, v = uv
    return (np.sin(2*np.pi*(u*l0 + v*m0)))

def uv_tapper_weight(uvw, uv_tapper_factor=1):
    """ make a function, reads in uvw, returns the weight
    weight scheme is guassian distribution with center at u,v = 0,0
    use ``sigma_norm  = np.inf`` to turn off the taper
    The uv_taper_factor is applied after normalising all uvs
    with respect to the max uv_dist.

    :param uvw: uvw coordinates
    :param uv_tapper_factor: factor to control the tapering, normlised to max uv distance
    """
    uv_dist = np.sqrt(uvw[0]**2 + uvw[1]**2)
    uv_dist_norm = uv_dist / np.max(uv_dist)
    weight = np.exp(-uv_dist_norm**2 / (2 * uv_tapper_factor**2))
    return weight

from astropy.coordinates import SkyCoord
from astropy import units

def lm_to_radec(l, m, ref_ra, ref_dec):
    """
    Convert (l, m) coordinates to RA and DEC.

    :param l: Direction cosine, dimensionless (assumed to be small for this calculation).
    :param m: Direction cosine, dimensionless (assumed to be small for this calculation).
    :param ref_ra: Reference right ascension in degrees.
    :param ref_dec: Reference declination in degrees.

    :return: RA, DEC in rad.
    

    """

    # Calculate DEC using the approximation for small angles
    dec = np.arcsin(np.sin(ref_dec) * np.sqrt(1 - l**2 - m**2) + m * np.cos(ref_dec)) 

    # Calculate RA using the approximation for small angles, and adjust for RA wrapping
    ra = ( ref_ra + np.arctan2(l, np.sqrt(1 - l**2 - m**2)* np.cos(ref_dec) - m * np.sin(ref_dec)))

    if ra > np.pi:
        ra -= 2*np.pi
    if ra < -np.pi:
        ra += 2*np.pi 
    
    return ra, dec

def fast_vis_1gauss(fname_ms,
                    uv_tapper_factor =0.3,\
                    datacolumn=None):
    """
    This function fits the fast visibilities using a 2D gaussian. Since we are only
    using a single gaussian, it is advised that all strong sources are subtracted 
    before using this functionality. The function loops over all channels and all
    scans to produce fitted values. It will return the source locations in (l,m)
    coordinate sysytem, the fitted gaussian parameters. The returned list has the 
    following format:
    
    [[scan 1, channel 1],[scan 2, channel 1],...[scan M, channel 1],\
    [[scan 1, channel 2],[scan 2, channel 2],...[scan M, channel 2],\
    ...
    ...
    ...
    [[scan 1, channel N],[scan 2, channel N],...[scan M, channel N]]
    
    All the returned quantities are lists
    

    :param fname_ms: Name of the fast vis MS
    :param uv_tapper_factor: This is the factor which is passed to uv_tapper_weight. This
    is used to weight the visibilties of different baselines.
    :param datacolumn: Which datacolumn of MS to use. Default: None. If None, will check
    if corrected data is present. If present use corrected data. Else data.

    :return: Fitted gaussian, Parameters are ordered in this manner (sigma_l,sigma_m,theta, amp)
    

    """
# extract the uv and vis and the scan number
# get flag
    
    if datacolumn is None:
        if utils.check_corrected_data_present(fname_ms):
            datacolumn='CORRECTED_DATA'
        else:
            datacolumn='DATA'
    tb = casatools.table()
    tb.open(fname_ms)
    uvw = tb.getcol('UVW')
    data = tb.getcol(datacolumn)
    scan = tb.getcol('SCAN_NUMBER')
    flag = tb.getcol('FLAG')
    tb.close()

    data_shape=data.shape    

    spTB = casatools.table()
    spTB.open(fname_ms + '/SPECTRAL_WINDOW')
    chan_freqs = spTB.getcol('CHAN_FREQ')
    spTB.close()

    tb.open(fname_ms + '/FIELD')
    ref_ra_dec = tb.getcol('PHASE_DIR').squeeze()
    tb.close()
    # convert the uvw to wavelength lambda

    if data_shape[0]==2:
        stokes_I_all_ch = (0.5 * (data[0,:,:] + data[1,:,:])).squeeze()
    elif data_shape[0]==4:
        stokes_I_all_ch = (0.5 * (data[0,:,:] + data[3,:,:])).squeeze()
    else:
        raise RuntimeError("I cannot define Stokes I from the data")

    flag_I = np.any(np.any(flag, axis=0),axis=0)

    popt_list = []
    popt_phase_list = []
    ref_proc_list = []

    scan_unique = np.unique(scan)
    print(stokes_I_all_ch.shape)
    for i in range(stokes_I_all_ch.shape[0]): # channel
        print ("channel:"+str(i))
        wavelen = 3e8 / (chan_freqs[i])
        uvw = uvw / wavelen

        popt_list_tmp = []
        popt_phase_list_tmp = []
        ref_proc_list_tmp = []
        for time_idx,j in enumerate(scan_unique): # time slot
            
            ind = np.where(scan == j)[0]
            uvw_this_scan_goodvis = uvw[:,ind][:,~flag_I[ind]]

            u = uvw_this_scan_goodvis[0]
            v = uvw_this_scan_goodvis[1]
#            print(u.shape, flag_I[i,ind].shape)
            stokes_I_this_scan_goodvis = stokes_I_all_ch[:,ind][i, ~flag_I[ind]]
            
            weight_this_scan = uv_tapper_weight(uvw_this_scan_goodvis, uv_tapper_factor=uv_tapper_factor)
            
            
            
            
            stokes_I_amp = np.abs(stokes_I_this_scan_goodvis)
            phase_angle = np.angle(stokes_I_this_scan_goodvis)

            
            
            try:
                pos=np.where(np.isnan(stokes_I_amp)==False)
                if len(pos[0])==0:
                    raise RuntimeError("All values are NaN")
                
                popt, pcov = curve_fit(func_elip_gauss, (u[pos], v[pos]), stokes_I_amp[pos],
                    p0=[1/np.nanmax(u)/2,1/np.nanmax(v)/2,0,np.nanmax(stokes_I_amp)],sigma = 1/weight_this_scan[pos]**2,
                    maxfev = 5000)

                popt_phase, pcov_phase = curve_fit(func_phase_sin, 
                    (u[pos], v[pos]), (np.sin(phase_angle[pos])),sigma = 1/weight_this_scan[pos]**2, 
                      p0=[0,0], absolute_sigma=True,bounds=([-0.7,-0.7],[0.7,0.7]))
            except RuntimeError as e:
                popt_phase=0.0,0.0
                ref_proc=0.0,0.0
                logging.warning("Fit failed for scan:"+str(j)+" frequency: "+str(chan_freqs[i])) 
                print (e)
            
            
            ref_proc = ref_ra_dec[:,time_idx]
            
<<<<<<< HEAD
            alpha_0, delta_0 = ref_proc   
            l0, m0 = popt_phase
            
            #### If this condition is satisified that means l^2+m^2+n^2>1, which is not physical
            if (1-l0**2-m0**2)<0:
                popt_phase=0.0,0.0
                ref_proc=0.0,0.0
                l0,m0=-1,-1
                alpha_rad, delta_rad = 0.0,0.0
                logging.warning("Fit failed for scan:"+str(j)+" frequency: "+str(chan_freqs[i])) 
            else:    
                alpha_rad, delta_rad = lm_to_radec(l0, m0, alpha_0, delta_0)

            print (l0,m0)
=======
            l0, m0 = popt_phase
            alpha_0, delta_0 = ref_proc   
            alpha_rad, delta_rad = lm_to_radec(l0, m0, alpha_0, delta_0)

>>>>>>> aa100767
            popt_list_tmp.append(popt)
            popt_phase_list_tmp.append([alpha_rad, delta_rad])
            ref_proc_list_tmp.append(ref_proc)
        
        popt_list.append(popt_list_tmp)
        popt_phase_list.append(popt_phase_list_tmp)
        ref_proc_list.append(ref_proc_list_tmp)

    return popt_list, popt_phase_list, ref_proc_list

def wrap_solution_save_hdf5(source_morphology, source_radec, phasecenters, fname_hdf5):
    """
    This function writes the fitted parameters into hdf5 file. The dataset names of the
    hdf5 file  are "source_morphology","source_radec","phasecenters"
    """
    import h5py
    with h5py.File(fname_hdf5, 'w') as f:
        f.create_dataset('source_morphology', data=np.array(source_morphology))
        f.create_dataset('source_radec', data=np.array(source_radec))
        f.create_dataset('phasecenters', data=np.array(phasecenters))

def plot_img_from_uvparm(source_morphology, source_radec, ref_proc): 
    """
    This function plots the source in RA-DEC frame. Mostly for
    debugging purposes.

    :param source_morphology: List/array with [sigma_l,sigma_m, theta, amp]
                        of the fitted gaussian
    :param source_radec: Source ra dec
    :param ref_proc: Reference phase center

    """                       
    sigma_x = source_morphology[0]
    sigma_y = source_morphology[1]
    theta = -source_morphology[2]
    amp = source_morphology[3]

    alpha_0, delta_0 = ref_proc
    alpha_rad, delta_rad = source_radec

    def func_gauss_xy(x, y, x0, y0, sigma_x, sigma_y, theta, amp):
        xx = x - x0
        yy = y - y0
        return amp/np.abs(4*np.pi**2 *sigma_x*sigma_y) * np.exp(
            -0.5 * (xx*np.cos(theta) - yy*np.sin(theta))**2 / sigma_x**2 
            -0.5 * (xx*np.sin(theta) + yy*np.cos(theta))**2 / sigma_y**2)

    x = np.linspace(-.015+alpha_0, .015+alpha_0, 300)
    y = np.linspace(-.015+delta_0, .015+delta_0, 300)


    X, Y = np.meshgrid(x, y)
    Z = func_gauss_xy(X, Y, alpha_rad, delta_rad, sigma_x, sigma_y, theta, amp)
    fig, ax = plt.subplots(1,1, figsize=(5,5))
    ax.contourf(X, Y, Z, cmap='gray_r', origin='lower')
    ax.set_xlim(alpha_0+.015, alpha_0-.015)
    ax.set_aspect('equal', 'box')

    r_sun_rad  = 959.63 / 3600 * np.pi/180
    ax.plot(alpha_0 + r_sun_rad * np.cos(np.linspace(0, 2*np.pi, 100)), delta_0 + r_sun_rad * np.sin(np.linspace(0, 2*np.pi, 100)), color='red')

    ax.plot(alpha_0, delta_0, '+', color='red')
    ax.set_xlabel('RA (rad)')
    ax.set_ylabel('DEC (rad)')

    return fig, ax<|MERGE_RESOLUTION|>--- conflicted
+++ resolved
@@ -5,12 +5,9 @@
 import numpy as np
 import matplotlib.pyplot as plt
 from ovrolwasolar import utils
-<<<<<<< HEAD
 import logging
 from scipy.optimize import curve_fit
 
-=======
->>>>>>> aa100767
 
 def func_elip_gauss(uv, a, b, theta, amp):
     u, v = uv
@@ -190,7 +187,7 @@
             
             ref_proc = ref_ra_dec[:,time_idx]
             
-<<<<<<< HEAD
+
             alpha_0, delta_0 = ref_proc   
             l0, m0 = popt_phase
             
@@ -205,12 +202,6 @@
                 alpha_rad, delta_rad = lm_to_radec(l0, m0, alpha_0, delta_0)
 
             print (l0,m0)
-=======
-            l0, m0 = popt_phase
-            alpha_0, delta_0 = ref_proc   
-            alpha_rad, delta_rad = lm_to_radec(l0, m0, alpha_0, delta_0)
-
->>>>>>> aa100767
             popt_list_tmp.append(popt)
             popt_phase_list_tmp.append([alpha_rad, delta_rad])
             ref_proc_list_tmp.append(ref_proc)
@@ -276,4 +267,5 @@
     ax.set_xlabel('RA (rad)')
     ax.set_ylabel('DEC (rad)')
 
-    return fig, ax+
+    return fig, ax
