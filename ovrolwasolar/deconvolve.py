from casatasks import clearcal, ft, bandpass, applycal, flagdata, tclean, flagmanager, uvsub, gaincal, split, imstat, \
    gencal
from casatools import table, measures, componentlist, msmetadata
import math
import sys, os, time
import numpy as np
from astropy.time import Time
from astropy.coordinates import SkyCoord
import astropy.units as u
from astropy.wcs import WCS
from astropy.io import fits
import matplotlib.pyplot as plt
from . import utils,flagging,calibration,selfcal,source_subtraction
import logging, glob

from . import utils,flagging
from .file_handler import File_Handler
from .primary_beam import analytic_beam as beam 
from . import primary_beam
from .generate_calibrator_model import model_generation
from . import generate_calibrator_model

import timeit
tb = table()
me = measures()
cl = componentlist()
msmd = msmetadata()

def run_wsclean(msfile, imagename, size:int =4096, scale='2arcmin', fast_vis=False, field=None,
            predict=True, auto_pix_fov = False, telescope_size = 3200, im_fov=182*3600, pix_scale_factor=1.5,
            **kwargs):  ### uvrange is in lambda units
    """
    Wrapper for imaging using wsclean, use the parameter of wsclean in args. 
    
    To be noted:

    * replace '-' with '_' in the argument name), 
    * The args without value is set to True or False, for example.
    * add False to a key to remove it from the args list.

    ``run_wsclean('OVRO-60MHz.MS', 'IMG-60MHz',  size=2048, niter=1000, mgain=0.9, no_reorder=True, predict=True)``
    
    :param msfile: input CASA measurement set
    :param imagename: output image name
    :param size: (int) image size, default 4096
    :param scale: pixel scale, default 2arcmin
    :param fast_vis: if True, split the measurement set into multiple measurement sets, each containing one field
    :param field: field ID to image, if fast_vis is True
    :param predict: if True, predict the model visibilities from the image
    :param auto_pix_fov: if True, automatically set the pixel scale to match the field of view
    :param telescope_size: size of the telescope in meters, default 3200 (OVRO-LWA)
    :param im_fov: field of view of the image in arcseconds, default 182*3600asec (full sky+ 2deg)
    :param j: number of threads, default 4
    :param mem: fraction of max memory usage, default 2 
    :param weight: weighting scheme, default uniform
    :param no_dirty: don't save dirty image, default True
    :param niter: number of iterations, default 10000
    :param mgain: maximum gain in each cycle, default 0.8
    :param auto_threshold: auto threshold, default 3
    :param auto_mask: auto mask, default 8
    :param pol: polarization, default I
    :param minuv_l: minimum uv distance in lambda, default 10
    :param intervals_out: number of output images, default 1
    :param no_reorder: don't reorder the channels, default True
    """


    logging.debug("Running WSCLEAN")
    
    default_kwargs={
        'j':'4',                    # number of threads
        'mem':'2',                 # fraction of memory usage
        'weight':'uniform',         # weighting scheme
        'no_dirty':'',              # don't save dirty image
        'no_update_model_required':'', # don't update model required
        'no_negative':'',           # no negative gain for CLEAN
        'niter':'10000',            # number of iterations
        'mgain':'0.8',              # maximum gain in each cycle
        'auto_threshold':'3',       # auto threshold
        'auto_mask':'8',            # auto mask
        'pol':'I',                  # polarization
        'minuv_l':'10',             # minimum uv distance in lambda
        'intervals_out':'1',        # number of output images
        'no-reorder':'',            # don't reorder the channels
        'beam_fitting_size':'2',    # beam fitting size
<<<<<<< HEAD
        'quiet':'',
=======
        'horizon_mask':"2deg"    # horizon mask distance (to mask horizon direction RFI)
>>>>>>> 67ca0b67
    }

    if auto_pix_fov:
        msmd = msmetadata()
        msmd.open(msfile)
        freqcenter = msmd.chanfreqs(0)
        msmd.close()
        freq = np.median(freqcenter)

        scale_num = 1.22*(3e8/freq)/telescope_size * 180/np.pi*3600 / pix_scale_factor
        scale = str(scale_num/60)+'arcmin'
        size = find_smallest_fftw_sz_number(im_fov/scale_num)
        logging.debug("Auto pixel scale: " + scale+ ", size: " + str(size)+ "pix, at freq:" + str(freq/1e6) + "MHz")

    default_kwargs['size']=str(size)+' '+str(size)
    default_kwargs['scale']=scale

    # remove the key if val is False from kwargs
    for key, value in kwargs.items():
        if value is False:
            default_kwargs.pop(key, None)
        elif value is True:
            # Add the key with an empty string as value if True
            default_kwargs[key] = ''
        else:
            default_kwargs[key] = str(value)


    if fast_vis==True:
        if field is None:
            default_kwargs['intervals_out']='1'
            default_kwargs['field']='all'
        else:
            if default_kwargs['intervals_out']=='1':
                default_kwargs["intervals_out"] =str(len(field.split(',')))
            default_kwargs['field']=field

    else:
        default_kwargs['intervals_out']='1'
        default_kwargs['field']='all'
    if default_kwargs['intervals_out']!='1' and predict:
        raise RuntimeError("Prediction cannot be done with multiple images.")
    
    time1 = timeit.default_timer()

    cmd_clean = "wsclean "
    # Add additional arguments from default_params
    for key, value in default_kwargs.items():
        # Convert Python-style arguments to command line format
        cli_arg = key.replace('_', '-')
        cmd_clean += f" -{cli_arg} {value} " if value != '' else f" -{cli_arg} "

    cmd_clean += " -name " + imagename + " " + msfile
    
    #TODO: put -weighting in free param

    logging.debug(cmd_clean)
    os.system(cmd_clean)
    
    for str1 in ['residual','psf']:
        os.system("rm -rf "+imagename+"*"+str1+"*.fits") 
    time2 = timeit.default_timer()
    logging.debug('Time taken for all sky imaging is {0:.1f} s'.format(time2-time1))

    if default_kwargs['intervals_out']!='1':
        image_names=utils.get_fast_vis_imagenames(msfile,imagename,default_kwargs['pol'])
        for name in image_names:
            wsclean_imagename=name[0]
            final_imagename=name[1]
            os.system("mv "+wsclean_imagename+" "+final_imagename)

    if predict:
        logging.debug("Predicting model visibilities from " + imagename + " in " + msfile)
        time1 = timeit.default_timer()
        os.system("wsclean -j 4 -mem 2 -no-reorder -predict -pol "+default_kwargs['pol']+" "+ "-name " + imagename + " " + msfile)
        time2 = timeit.default_timer()
        logging.debug('Time taken for predicting the model column is {0:.1f} s'.format(time2-time1))


def find_smallest_fftw_sz_number(n):
    """
    Find the smallest number that can be decomposed into 2,3,5,7
    
    :param n: input number
    :return: the smallest number that can be decomposed into 2,3,5,7
    """

    max_a = int(np.ceil(np.log(n) / np.log(2)))
    max_b = int(np.ceil(np.log(n) / np.log(3)))
    max_c = int(np.ceil(np.log(n) / np.log(5)))
    max_d = int(np.ceil(np.log(n) / np.log(7)))

    smallest_fftw_sz = float('inf')
    for a in range(max_a + 1):
        for b in range(max_b + 1):
            for c in range(max_c + 1):
                for d in range(max_d + 1):
                    fftw_sz = (2 ** a) * (3 ** b) * (5 ** c) * (7 ** d)
                    if fftw_sz > n and fftw_sz < smallest_fftw_sz:
                        smallest_fftw_sz = int(fftw_sz)
    return smallest_fftw_sz


def predict_model(msfile, outms, image="_no_sun",pol='I'):
    """
    Predict a model measurement set from an image. In the pipeline, it is
    used for transforming a model all sky image without the Sun to the output ms, and write it into the model column
    :param msfile: input CASA measurement set
    :param outms: output CASA measurement set
    :param image: input all sky image with non-solar sources, generated by gen_nonsolar_source_model()
    :return: N/A, but with an output CASA measurement set written into the same area as in the input ms
    """
    os.system("cp -r " + msfile + " " + outms)
    clearcal(outms, addmodel=True)
    os.system("wsclean -j 4 -mem 2 -no-reorder -predict -pol "+pol+" -name " + image + " " + outms)





def make_solar_image(msfile, imagename='sun_only',
                     imsize=512, cell='1arcmin', niter=500, uvrange='', psfcutoff=0.5):
    """
    Simple wrapper of CASA's tclean to make a solar image center at the solar disk center
    :param msfile: input CASA measurement set
    :param imagename: output image name
    :param imsize: size of the image in pixels
    :param cell: pixel scale
    :param niter: number of iterations
    :param uvrange: uvrange following tclean's syntax
    :param psfcutoff: cutoff level to fit the PSF
    :return: resulting CASA image
    """
    sunpos = utils.get_sun_pos(msfile)
    tclean(msfile, imagename=imagename, uvrange=uvrange, imsize=imsize, cell=cell,
           weighting='uniform', phasecenter=sunpos, niter=niter, psfcutoff=psfcutoff)
           
                  <|MERGE_RESOLUTION|>--- conflicted
+++ resolved
@@ -83,11 +83,8 @@
         'intervals_out':'1',        # number of output images
         'no-reorder':'',            # don't reorder the channels
         'beam_fitting_size':'2',    # beam fitting size
-<<<<<<< HEAD
         'quiet':'',
-=======
         'horizon_mask':"2deg"    # horizon mask distance (to mask horizon direction RFI)
->>>>>>> 67ca0b67
     }
 
     if auto_pix_fov:
