--- conflicted
+++ resolved
@@ -6,11 +6,7 @@
 RUN apt-get update && apt-get install -y \
     python3 \
     python3-pip \
-<<<<<<< HEAD
-    python3-venv
-=======
     python3-venv parallel
->>>>>>> 39d4b2ad
 
 # Create and activate virtual environment
 RUN python3 -m venv /venv
